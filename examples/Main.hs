--- conflicted
+++ resolved
@@ -24,12 +24,6 @@
 import qualified Examples.LetRec as LetRec
 import qualified Examples.Lift as Lift
 import qualified Examples.PlutusType as PlutusType
-<<<<<<< HEAD
-import qualified Examples.Rationals as Rationals
-import qualified Examples.Recursion as Recursion
-import qualified Examples.Scripts as Scripts
-=======
->>>>>>> ee7b61bb
 import Utils
 
 import Data.Text (Text)
@@ -61,7 +55,6 @@
     , LetRec.tests
     , ConstrData.tests
     , Lift.tests
-    , Scripts.tests
     ]
 
 plutarchTests :: HasTester => TestTree

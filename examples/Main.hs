--- conflicted
+++ resolved
@@ -5,21 +5,14 @@
 import Test.Tasty
 import Test.Tasty.HUnit
 
-<<<<<<< HEAD
+import qualified Data.Aeson as Aeson
 import qualified Data.ByteString as BS
-import Plutarch (ClosedTerm, POpaque, compile, printScript, printTerm, punsafeBuiltin, punsafeConstant)
+import Data.Maybe (fromJust)
+import Plutarch (ClosedTerm, POpaque, compile, popaque, printScript, printTerm, punsafeBuiltin, punsafeCoerce, punsafeConstant)
 import Plutarch.Bool (PBool (PFalse, PTrue), pif, pnot, (#&&), (#<), (#<=), (#==), (#||))
-import Plutarch.Builtin (PBuiltinList, PBuiltinPair)
+import Plutarch.Builtin (PBuiltinList, PBuiltinPair, PData, pdataLiteral)
 import Plutarch.ByteString (pbyteStr, phexByteStr)
 import qualified Plutarch.ByteString as PBS
-=======
-import qualified Data.Aeson as Aeson
-import Data.Maybe (fromJust)
-import Plutarch (ClosedTerm, POpaque, compile, popaque, printScript, printTerm, punsafeBuiltin, punsafeCoerce, punsafeConstant)
-import Plutarch.Bool (PBool (PTrue), pif, (#==))
-import Plutarch.Builtin (PBuiltinList, PBuiltinPair, PData, pdataLiteral)
-import Plutarch.ByteString (phexByteStr)
->>>>>>> 1a54d560
 import Plutarch.Either (PEither (PLeft, PRight))
 import Plutarch.Evaluate (evaluateScript)
 import Plutarch.Integer (PInteger)
@@ -163,7 +156,6 @@
         let a = ["42", "ab", "df", "c9"]
         pbyteStr (BS.pack $ map readByte a) `equal` phexByteStr (concat a)
     , testCase "PString mempty" $ expect $ mempty #== ("" :: Term s PString)
-<<<<<<< HEAD
     , testCase "pfromText \"abc\" == \"abc\"" $ do
         pfromText "abc" `equal` ("abc" :: Term s PString)
         expect $ pfromText "foo" #== "foo"
@@ -180,8 +172,6 @@
         expect $ ptrue #|| pfalse
         expect $ pfalse #|| ptrue
         expect $ pnot #$ pfalse #|| pfalse
-=======
-    , testCase "pfromText \"abc\" `equal` \"abc\"" $ equal (pfromText "abc") ("abc" :: Term s PString)
     , testCase "ScriptPurpose literal" $
         let d :: ScriptPurpose
             d = Minting dummyCurrency
@@ -198,7 +188,6 @@
               PMinting c -> popaque c
               _ -> perror
          in printTerm f @?= "(program 1.0.0 ((\\i0 -> (\\i0 -> (\\i0 -> (\\i0 -> (\\i0 -> (\\i0 -> force (i4 (equalsInteger 0 i2) (delay i1) (delay error))) (i4 i2)) (i4 i1)) (unConstrData #d8799f58201111111111111111111111111111111111111111111111111111111111111111ff)) (force ifThenElse)) (force (force sndPair))) (force (force fstPair))))"
->>>>>>> 1a54d560
     ]
 
 uplcTests :: TestTree
@@ -242,7 +231,6 @@
          in fails p
     ]
 
-<<<<<<< HEAD
 {- | Interpret a byte.
 
 >>> readByte "41"
@@ -250,9 +238,8 @@
 -}
 readByte :: Num a => String -> a
 readByte a = fromInteger $ read $ "0x" <> a
-=======
+
 dummyCurrency :: CurrencySymbol
 dummyCurrency =
   CurrencySymbol . fromJust . Aeson.decode $
-    "\"1111111111111111111111111111111111111111111111111111111111111111\""
->>>>>>> 1a54d560
+    "\"1111111111111111111111111111111111111111111111111111111111111111\""
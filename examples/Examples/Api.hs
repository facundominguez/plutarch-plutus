--- conflicted
+++ resolved
@@ -1,10 +1,4 @@
-<<<<<<< HEAD
 {-# LANGUAGE OverloadedRecordDot #-}
-{-# LANGUAGE OverloadedLabels #-}
-=======
-{-# LANGUAGE QualifiedDo #-}
-
->>>>>>> 1f02587d
 module Examples.Api (tests) where
 
 import Plutarch
@@ -16,20 +10,11 @@
   PScriptContext (..),
   PCredential (..)
  )
-<<<<<<< HEAD
 import Plutarch.Builtin 
   (PAsData, PBuiltinList, PIsData (..), PData, pforgetData, pasConstr, psndBuiltin)
 import Plutarch.Field (pfield)
 import Plutarch.Lift (pconstant, plift)
 import Plutarch.List (phead, pmap)
-=======
-import Plutarch.Builtin (PAsData, PBuiltinList)
-import Plutarch.DataRepr (pindexDataList)
-import Plutarch.Lift (pconstant)
-import qualified Plutarch.Monadic as P
-import Plutarch.Trace (ptrace)
-
->>>>>>> 1f02587d
 import Plutus.V1.Ledger.Api (
   Address (..),
   Credential (..),
@@ -114,7 +99,6 @@
 
 --------------------------------------------------------------------------------
 
-<<<<<<< HEAD
 getTxInfo :: Term s (PScriptContext :--> PAsData PTxInfo)
 getTxInfo =
   plam $ \ctx -> 
@@ -134,36 +118,6 @@
 {- | 
   Get the hash of the Credential in an input, treating 
   PubKey & ValidatorHash identically.
-=======
-_getTxInfo :: Term s (PScriptContext :--> PAsData PTxInfo)
-_getTxInfo = plam $ \x -> P.do
-  PScriptContext c <- pmatch x
-  pindexDataList (Proxy @0) # c
-
-_getMint :: Term s (PTxInfo :--> PAsData PValue)
-_getMint = plam $ \x -> P.do
-  PTxInfo i <- pmatch x
-  pindexDataList (Proxy @3) # i
-
-_getInputs :: Term s (PTxInfo :--> PAsData (PBuiltinList (PAsData PTxInInfo)))
-_getInputs = plam $ \x -> P.do
-  PTxInfo i <- pmatch x
-  ptrace "xhuawdhauywhd"
-  i' <- plet i
-  pindexDataList (Proxy @0) # i'
-
-{-
--- | Get first validator from TxInInfo
-getValidator :: Term s (PBuiltinList (PAsData PTxInInfo) :--> PAsData PValidatorHash)
-getValidator =
-  plam $ \xs ->
-    pmatch (pfromData $ phead # xs) $ \case
-      (PTxInInfo i) -> pmatch (pfromData $ pindexDataList (Proxy @1) # i) $ \case
-        (PTxOut o) -> pmatch (pfromData $ pindexDataList (Proxy @0) # o) $ \case
-          (PAddress a) -> pmatch (pfromData $ pindexDataList (Proxy @0) # a) $ \case
-            (PPubKeyCredential _) -> perror
-            (PScriptCredential v) -> pindexDataList (Proxy @0) # v
->>>>>>> 1f02587d
 -}
 inputCredentialHash :: Term s (PAsData PTxInInfo :--> PData)
 inputCredentialHash =
@@ -189,7 +143,6 @@
     "Api examples"
     [ testCase "ScriptContext" $ do
         ctx `equal'` ctx_compiled
-<<<<<<< HEAD
     , testCase "getting txInfo" $ do
         plift (pfromData $ getTxInfo # ctx)
           @?= info
@@ -202,19 +155,6 @@
     --, testCase "getting sym" $ do
     --   plift (getSym #$ pfromData $ getMint #$ pfromData $ getTxInfo # ctx)
     --    @?= sym
-=======
-        -- FIXME
-        -- , testCase "getting txInfo" $ do
-        --    plift (getTxInfo # ctx) @?= info
-        -- , testCase "getting mint" $ do
-        --    plift (getMint #$ pfromData $ getTxInfo # ctx) @?= mint
-        -- , testCase "getting validator" $ do
-        --    plift (getValidator #$ pfromData $ getInputs #$ pfromData $ getTxInfo # ctx)
-        --      @?= validator
-        -- , testCase "getting sym" $ do
-        --    plift (getSym #$ pfromData $ getMint #$ pfromData $ getTxInfo # ctx)
-        --      @?= sym
->>>>>>> 1f02587d
     ]
 
 ctx_compiled :: String

--- conflicted
+++ resolved
@@ -22,12 +22,8 @@
 import Plutarch.Prelude
 import Plutarch.Rec qualified as Rec
 import Plutarch.Rec.TH (deriveAll)
-<<<<<<< HEAD
-import PlutusLedgerApi.V1 (
-=======
 import Plutarch.Test
 import Plutus.V1.Ledger.Api (
->>>>>>> be1f0b0a
   Address (Address),
   Credential (ScriptCredential),
   CurrencySymbol,
@@ -57,14 +53,15 @@
   adaToken,
   getTxId,
  )
-import PlutusLedgerApi.V1.Contexts qualified as Contexts
-import PlutusLedgerApi.V1.Interval qualified as Interval
-import PlutusLedgerApi.V1.Scripts (fromCompiledCode)
-import PlutusLedgerApi.V1.Value qualified as Value
+import Plutus.V1.Ledger.Contexts qualified as Contexts
+import Plutus.V1.Ledger.Interval qualified as Interval
+import Plutus.V1.Ledger.Scripts (fromCompiledCode)
+import Plutus.V1.Ledger.Value qualified as Value
 import PlutusTx (CompiledCode, applyCode)
 import PlutusTx qualified
 import PlutusTx.Builtins.Internal (BuiltinBool, BuiltinUnit)
 import PlutusTx.Prelude
+import Shrink (shrinkScript, shrinkScriptSp, withoutTactics)
 
 import Test.Hspec
 import Test.Tasty.HUnit ((@?=))
@@ -77,13 +74,15 @@
 printCode = printScript . fromCompiledCode
 
 printShrunkCode :: CompiledCode a -> String
-printShrunkCode = printScript . fromCompiledCode -- TODO: Plutonomy?
+printShrunkCode = printScript . shrink . shrink . shrink . fromCompiledCode
+  where
+    shrink = shrinkScriptSp (withoutTactics ["strongUnsubs", "weakUnsubs"])
 
 printEvaluatedCode :: CompiledCode a -> Either EvalError String
 printEvaluatedCode = fmap printScript . fstOf3 . evalScript . fromCompiledCode
 
 printShrunkTerm :: ClosedTerm a -> String
-printShrunkTerm x = printScript $ compile x -- TODO: Plutonomy?
+printShrunkTerm x = printScript $ shrinkScript $ compile x
 
 printEvaluatedTerm :: ClosedTerm a -> Either EvalError String
 printEvaluatedTerm s = fmap printScript . fstOf3 . evalScript $ compile s

--- conflicted
+++ resolved
@@ -45,11 +45,6 @@
   ptryFrom',
  )
 
-<<<<<<< HEAD
-import Plutarch.Reducible (Flip, Reducible (Reduce))
-
-=======
->>>>>>> 84acb6f7
 import Plutarch.ApiSpec (invalidContext1, validContext0)
 
 import Plutarch.Extra.TermCont
@@ -316,12 +311,9 @@
 pmkNatural :: Term s (PInteger :--> PNatural)
 pmkNatural = plam $ \i -> pif (i #< 0) (ptraceError "could not make natural") (pcon $ PMkNatural i)
 
-<<<<<<< HEAD
-=======
 newtype Flip f b a = Flip (f a b)
   deriving stock (Generic)
 
->>>>>>> 84acb6f7
 instance PTryFrom PData (PAsData PNatural) where
   type PTryFromExcess PData (PAsData PNatural) = Flip Term PNatural
   ptryFrom' opq = runTermCont $ do

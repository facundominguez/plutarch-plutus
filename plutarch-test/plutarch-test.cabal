--- conflicted
+++ resolved
@@ -153,12 +153,9 @@
     Plutarch.ByteStringSpec
     Plutarch.EitherSpec
     Plutarch.Extra.ApiSpec
-<<<<<<< HEAD
     Plutarch.Extra.ByteStringSpec
-=======
     Plutarch.Extra.IntervalSpec
     Plutarch.Extra.ListSpec
->>>>>>> fcc8ed8f
     Plutarch.IntegerSpec
     Plutarch.LiftSpec
     Plutarch.ListSpec

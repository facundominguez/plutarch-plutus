-- NOTE: This module also contains ScriptContext mocks, which should ideally
-- moved to a module of its own after cleaning up to expose a easy to reason
-- about API.
module Plutarch.ApiSpec (
  spec,
  ctx,
  validContext0,
  validOutputs0,
  invalidContext1,
  d0Dat,
  d0DatValue,
  inp,
) where

import Test.Tasty.HUnit

import Control.Monad (forM_)
import Control.Monad.Trans.Cont (cont, runCont)
<<<<<<< HEAD
import PlutusLedgerApi.V1
import qualified PlutusLedgerApi.V1.Interval as Interval
import qualified PlutusLedgerApi.V1.Value as Value
=======
import Data.String (fromString)
import Numeric (showHex)
import Plutus.V1.Ledger.Api
import qualified Plutus.V1.Ledger.Interval as Interval
import qualified Plutus.V1.Ledger.Value as Value
import PlutusTx.Monoid (inv)
>>>>>>> be1f0b0a

import Plutarch.Api.V1 (
  AmountGuarantees (NoGuarantees, NonZero, Positive),
  KeyGuarantees (Sorted),
  PCredential,
  PCurrencySymbol,
  PPubKeyHash,
  PScriptContext,
  PScriptPurpose (PMinting, PSpending),
  PTxInInfo,
  PTxInfo,
  PValue,
 )
import qualified Plutarch.Api.V1.AssocMap as AssocMap
import qualified Plutarch.Api.V1.Value as PValue
import Plutarch.Builtin (pasConstr, pforgetData)
import Plutarch.Prelude
import Plutarch.Test
import Test.Hspec

newtype EnclosedTerm (p :: PType) = EnclosedTerm {getEnclosedTerm :: ClosedTerm p}

spec :: Spec
spec = do
  describe "api" $ do
    describe "ctx" $ do
      pgoldenSpec $ do
        "term" @| ctx
        "get" @\ do
          "txInfo" @| pfromData (getTxInfo # ctx) @-> \p ->
            plift p @?= info
          "mint" @| pforgetData (getMint #$ getTxInfo # ctx) @-> \p ->
            plift p @?= toData mint
          "credentials" @| getCredentials ctx @-> \p ->
            plift p @?= [toData validator]
          "sym"
            @| pfromData (getSym #$ PValue.pnormalize #$ pfromData $ getMint #$ getTxInfo # ctx)
            @-> \p -> plift p @?= sym
        "ScriptPurpose" @\ do
          "literal" @| pconstant @PScriptPurpose (Minting dummyCurrency)
          "decode"
            @| pmatch (pconstant @PScriptPurpose (Minting dummyCurrency))
            $ \case
              PMinting c -> popaque c
              _ -> perror
    describe "value" $ do
      plutarchDevFlagDescribe . pgoldenSpec $ do
        let pmint = PValue.pconstantPositiveSingleton (pconstant "c0") (pconstant "sometoken") 1
            pmintOtherToken = PValue.pconstantPositiveSingleton (pconstant "c0") (pconstant "othertoken") 1
            pmintOtherSymbol = PValue.pconstantPositiveSingleton (pconstant "c7") (pconstant "sometoken") 1
            growingSymbols, symbols :: [EnclosedTerm (PValue 'Sorted 'Positive)]
            growingSymbols =
              scanl
                (\s v -> EnclosedTerm $ getEnclosedTerm s <> getEnclosedTerm v)
                (EnclosedTerm pmint)
                symbols
            symbols = (\n -> EnclosedTerm (toSymbolicValue n)) <$> [0 .. 15]
            toSymbolicValue :: Integer -> ClosedTerm (PValue 'Sorted 'Positive)
            toSymbolicValue n =
              PValue.pconstantPositiveSingleton (pconstant $ fromString $ "c" <> showHex n "") (pconstant "token") 1
        "singleton" @| pmint @-> \p ->
          plift (PValue.pforgetPositive p) @?= mint
        "singletonData"
          @| PValue.psingletonData # pdata (pconstant "c0") # pdata (pconstant "sometoken") # pdata 1
          @-> \p -> plift (PValue.pforgetSorted p) @?= mint
        "valueOf" @\ do
          "itself" @| PValue.pvalueOf @-> \v -> plift (v # pmint # pconstant "c0" # pconstant "sometoken") @?= 1
          "applied" @| PValue.pvalueOf # pmint # pconstant "c0" # pconstant "sometoken" @-> \p ->
            plift p @?= 1
          "growing"
            @\ forM_
              (zip [1 :: Int .. length growingSymbols] growingSymbols)
              ( \(size, v) ->
                  fromString (show size)
                    @| PValue.pvalueOf # getEnclosedTerm v # pconstant "c7" # pconstant "token"
                    @-> \p -> plift p @?= if size < 9 then 0 else 1
              )
        "unionWith" @\ do
          "const" @| PValue.punionWith # plam const # pmint # pmint @-> \p ->
            plift (PValue.pforgetSorted $ PValue.pnormalize # p) @?= mint
          "(+)" @\ do
            "itself" @| PValue.punionWith # plam (+) @-> \plus ->
              plift (PValue.pforgetSorted $ PValue.pnormalize #$ plus # pmint # pmint) @?= mint <> mint
            "applied" @| PValue.punionWith # plam (+) # pmint # pmint @-> \p ->
              plift (PValue.pforgetSorted $ PValue.pnormalize # p) @?= mint <> mint
          "tokens" @| PValue.punionWith # plam (+) # pmint # pmintOtherToken @-> \p ->
            plift (PValue.pforgetSorted $ PValue.pnormalize # p) @?= mint <> mintOtherToken
          "symbols" @| PValue.punionWith # plam (+) # pmint # pmintOtherSymbol @-> \p ->
            plift (PValue.pforgetSorted $ PValue.pnormalize # p) @?= mint <> mintOtherSymbol
          "growing"
            @\ forM_
              (zip [1 :: Int .. length growingSymbols] growingSymbols)
              ( \(size, v) ->
                  fromString (show size) @| PValue.punionWith # plam const # getEnclosedTerm v # pmintOtherSymbol
                    @-> \v' -> passert (v' #== PValue.punionWith # plam const # pmintOtherSymbol # getEnclosedTerm v)
              )
        "unionWithData const" @\ do
          "itself" @| PValue.punionWithData @-> \u ->
            plift (PValue.pforgetSorted $ PValue.pnormalize #$ u # plam const # pmint # pmint) @?= mint
          "applied" @| PValue.punionWithData # plam const # pmint # pmint @-> \p ->
            plift (PValue.pforgetSorted $ PValue.pnormalize # p) @?= mint
        "inv"
          @| inv (PValue.pforgetPositive pmint :: Term _ (PValue 'Sorted 'NonZero))
          @-> \p -> plift (PValue.pforgetSorted p) @?= inv mint
        "equality" @\ do
          "itself" @| plam ((#==) @(PValue 'Sorted 'Positive)) @-> \eq -> passert (eq # pmint # pmint)
          "triviallyTrue" @| pmint #== pmint @-> passert
          "triviallyFalse" @| pmint #== pmintOtherToken @-> passertNot
          "swappedTokensTrue"
            @| pto (PValue.punionWith # plam (+) # pmint # pmintOtherToken)
              #== pto (PValue.punionWith # plam (+) # pmintOtherToken # pmint)
            @-> passert
          "swappedSymbolsTrue"
            @| pto (PValue.punionWith # plam (+) # pmint # pmintOtherSymbol)
              #== pto (PValue.punionWith # plam (+) # pmintOtherSymbol # pmint)
            @-> passert
          "growing"
            @\ forM_
              (zip [1 :: Int .. length growingSymbols] growingSymbols)
              ( \(size, v) ->
                  fromString (show size)
                    @| getEnclosedTerm v #== getEnclosedTerm v @-> passert
              )
        "normalize" @\ do
          "identity"
            @| PValue.passertPositive # (PValue.pnormalize # (pmint <> pmintOtherSymbol))
            @-> \v -> passert (v #== pmint <> pmintOtherSymbol)
          "empty"
            @| PValue.pnormalize # (PValue.punionWith # plam (-) # pmint # pmint)
            @-> \v -> passert (v #== mempty)
        "assertSorted" @\ do
          "succeeds" @| PValue.passertSorted # (pmint <> pmintOtherSymbol) @-> psucceeds
          "fails on malsorted symbols"
            @| PValue.passertSorted
              # ( pcon $
                    PValue.PValue $
                      pcon $
                        AssocMap.PMap $
                          pconcat # pto (pto pmintOtherSymbol) # pto (pto pmint)
                )
            @-> pfails
          "fails on zero quantities"
            @| PValue.passertSorted # (PValue.punionWith # plam (-) # pmint # pmint)
            @-> pfails
          "fails on empty token map"
            @| PValue.passertSorted
              # (pcon $ PValue.PValue $ AssocMap.psingleton # pconstant "c0" # AssocMap.pempty)
            @-> pfails
    describe "map" $ do
      pgoldenSpec $ do
        let pmap, pdmap, emptyMap, doubleMap, otherMap :: Term _ (AssocMap.PMap 'Sorted PByteString PInteger)
            pmap = AssocMap.psingleton # pconstant "key" # 42
            pdmap = AssocMap.psingletonData # pdata (pconstant "key") # pdata 42
            emptyMap = AssocMap.pempty
            doubleMap = AssocMap.psingleton # pconstant "key" # 84
            otherMap = AssocMap.psingleton # pconstant "newkey" # 6
        "lookup" @\ do
          "itself" @| AssocMap.plookup
            @-> \lookup -> passert $ lookup # pconstant "key" # pmap #== pcon (PJust 42)
          "hit" @| AssocMap.plookup # pconstant "key" # pmap
            @-> \result -> passert $ result #== pcon (PJust 42)
          "miss" @| AssocMap.plookup # pconstant "nokey" # pmap
            @-> \result -> passert $ result #== pcon PNothing
        "lookupData" @\ do
          "hit" @| AssocMap.plookupData # pdata (pconstant "key") # pmap
            @-> \result -> passert $ result #== pcon (PJust $ pdata 42)
          "miss" @| AssocMap.plookupData # pdata (pconstant "nokey") # pmap
            @-> \result -> passert $ result #== pcon PNothing
        "findWithDefault" @\ do
          "itself" @| AssocMap.pfindWithDefault
            @-> \find -> (find # 12 # pconstant "key" # pmap) #@?= (42 :: Term _ PInteger)
          "hit" @| AssocMap.pfindWithDefault # 12 # pconstant "key" # pmap
            @-> \result -> passert $ result #== 42
          "hit2"
            @| AssocMap.pfindWithDefault # 12 # pconstant "newkey" # (AssocMap.punionWith # plam const # pmap # otherMap)
            @-> \result -> passert $ result #== 6
          "miss" @| AssocMap.pfindWithDefault # 12 # pconstant "nokey" # pmap
            @-> \result -> passert $ result #== 12
        "singleton" @| pmap @-> pshouldReallyBe pdmap
        "singletonData" @| pdmap @-> pshouldReallyBe pmap
        "insert" @\ do
          "empty" @| AssocMap.pinsert # pconstant "key" # 42 # emptyMap @-> pshouldReallyBe pmap
          "replace" @| AssocMap.pinsert # pconstant "key" # 84 # pmap @-> pshouldReallyBe doubleMap
        "delete" @\ do
          "empty" @| AssocMap.pdelete # pconstant "key" # emptyMap @-> pshouldReallyBe emptyMap
          "only" @| AssocMap.pdelete # pconstant "key" # pmap @-> pshouldReallyBe emptyMap
          "miss" @| AssocMap.pdelete # pconstant "nokey" # pmap @-> pshouldReallyBe pmap
          "new"
            @| AssocMap.pdelete # pconstant "newkey" # (AssocMap.pinsert # pconstant "newkey" # 6 # pmap)
            @-> pshouldReallyBe pmap
          "old"
            @| AssocMap.pdelete # pconstant "key" # (AssocMap.pinsert # pconstant "newkey" # 6 # pmap)
            @-> pshouldReallyBe otherMap
        "difference" @\ do
          "emptyLeft" @| AssocMap.pdifference # emptyMap # pmap @-> pshouldReallyBe emptyMap
          "emptyRight" @| AssocMap.pdifference # pmap # emptyMap @-> pshouldReallyBe pmap
          "emptyResult" @| AssocMap.pdifference # pmap # doubleMap @-> pshouldReallyBe emptyMap
        "unionWith" @\ do
          "const" @| AssocMap.punionWith # plam const # pmap # pmap @-> pshouldReallyBe pmap
          "double" @| AssocMap.punionWith # plam (+) # pmap # pmap @-> pshouldReallyBe doubleMap
          "(+)"
            @| AssocMap.punionWith # plam (+) # pmap # otherMap
            @-> \p -> passert (p #== AssocMap.punionWith # plam (+) # otherMap # pmap)
          "flip (+)"
            @| AssocMap.punionWith # plam (+) # otherMap # pmap
            @-> \p -> passert (p #== AssocMap.punionWith # plam (+) # pmap # otherMap)
        "unionWithData" @\ do
          "const" @| AssocMap.punionWithData # plam const # pmap # pmap @-> pshouldReallyBe pmap
          "emptyLeft" @| AssocMap.punionWithData # plam const # emptyMap # pmap @-> pshouldReallyBe pmap
          "emptyRight" @| AssocMap.punionWithData # plam const # pmap # emptyMap @-> pshouldReallyBe pmap
    describe "example" $ do
      -- The checkSignatory family of functions implicitly use tracing due to
      -- monadic syntax, and as such we need two sets of tests here.
      -- See Plutarch.MonadicSpec for GHC9 only syntax.
      describe "signatory" . plutarchDevFlagDescribe . pgoldenSpec $ do
        let aSig :: PubKeyHash = "ab01fe235c"
        "cont" @\ do
          "succeeds" @| checkSignatoryCont # pconstant aSig # ctx @-> psucceeds
          "fails" @| checkSignatoryCont # pconstant "41" # ctx @-> pfails
        "termcont" @\ do
          "succeeds" @| checkSignatoryTermCont # pconstant aSig # ctx @-> psucceeds
          "fails" @| checkSignatoryTermCont # pconstant "41" # ctx @-> pfails
      describe "getFields" . pgoldenSpec $ do
        "0" @| getFields

--------------------------------------------------------------------------------

{- |
  An example 'PScriptContext' Term,
  lifted with 'pconstant'
-}
ctx :: Term s PScriptContext
ctx =
  pconstant
    (ScriptContext info purpose)

-- | Simple script context, with minting and a single input
info :: TxInfo
info =
  TxInfo
    { txInfoInputs = [inp]
    , txInfoOutputs = []
    , txInfoFee = mempty
    , txInfoMint = mint
    , txInfoDCert = []
    , txInfoWdrl = []
    , txInfoValidRange = Interval.always
    , txInfoSignatories = signatories
    , txInfoData = []
    , txInfoId = "b0"
    }

-- | A script input
inp :: TxInInfo
inp =
  TxInInfo
    { txInInfoOutRef = ref
    , txInInfoResolved =
        TxOut
          { txOutAddress =
              Address (ScriptCredential validator) Nothing
          , txOutValue = mempty
          , txOutDatumHash = Just datum
          }
    }

-- | Minting a single token
mint :: Value
mint = Value.singleton sym "sometoken" 1

mintOtherToken :: Value
mintOtherToken = Value.singleton sym "othertoken" 1

mintOtherSymbol :: Value
mintOtherSymbol = Value.singleton "c7" "sometoken" 1

ref :: TxOutRef
ref = TxOutRef "a0" 0

purpose :: ScriptPurpose
purpose = Spending ref

validator :: ValidatorHash
validator = "a1"

datum :: DatumHash
datum = "d0"

sym :: CurrencySymbol
sym = "c0"

signatories :: [PubKeyHash]
signatories = ["ab01fe235c", "123014", "abcdef"]

--------------------------------------------------------------------------------

getTxInfo :: Term s (PScriptContext :--> PAsData PTxInfo)
getTxInfo =
  plam $ \ctx ->
    pfield @"txInfo" # ctx

getMint :: Term s (PAsData PTxInfo :--> PAsData (PValue 'Sorted 'NoGuarantees))
getMint =
  plam $ \info ->
    pfield @"mint" # info

-- | Get validator from first input in ScriptContext's TxInfo
getCredentials :: Term s PScriptContext -> Term s (PBuiltinList PData)
getCredentials ctx =
  let inp = pfield @"inputs" #$ pfield @"txInfo" # ctx
   in pmap # inputCredentialHash # inp

{- |
  Get the hash of the Credential in an input, treating
  PubKey & ValidatorHash identically.
-}
inputCredentialHash :: Term s (PAsData PTxInInfo :--> PData)
inputCredentialHash =
  phoistAcyclic $
    plam $ \inp ->
      let credential :: Term _ (PAsData PCredential)
          credential =
            (pfield @"credential")
              #$ (pfield @"address")
              #$ (pfield @"resolved" # inp)
       in phead #$ psndBuiltin #$ pasConstr # pforgetData credential

-- | Get first CurrencySymbol from Value
getSym :: Term s (PValue 'Sorted 'NonZero :--> PAsData PCurrencySymbol)
getSym =
  plam $ \v -> pfstBuiltin #$ phead # pto (pto v)

-- | `checkSignatory` implemented using `runCont`
checkSignatoryCont :: forall s. Term s (PPubKeyHash :--> PScriptContext :--> PUnit)
checkSignatoryCont = plam $ \ph ctx' ->
  pletFields @["txInfo", "purpose"] ctx' $ \ctx -> (`runCont` id) $ do
    purpose <- cont (pmatch $ getField @"purpose" ctx)
    pure $ case purpose of
      PSpending _ ->
        let signatories :: Term s (PBuiltinList (PAsData PPubKeyHash))
            signatories = pfield @"signatories" # getField @"txInfo" ctx
         in pif
              (pelem # pdata ph # signatories)
              -- Success!
              (pconstant ())
              -- Signature not present.
              perror
      _ ->
        ptraceError "checkSignatoryCont: not a spending tx"

-- | `checkSignatory` implemented using `runTermCont`
checkSignatoryTermCont :: Term s (PPubKeyHash :--> PScriptContext :--> PUnit)
checkSignatoryTermCont = plam $ \ph ctx' -> unTermCont $ do
  ctx <- tcont $ pletFields @["txInfo", "purpose"] ctx'
  tcont (pmatch $ getField @"purpose" ctx) >>= \case
    PSpending _ -> do
      let signatories = pfield @"signatories" # getField @"txInfo" ctx
      pure $
        pif
          (pelem # pdata ph # pfromData signatories)
          -- Success!
          (pconstant ())
          -- Signature not present.
          perror
    _ ->
      pure $ ptraceError "checkSignatoryCont: not a spending tx"

getFields :: Term s (PData :--> PBuiltinList PData)
getFields = phoistAcyclic $ plam $ \addr -> psndBuiltin #$ pasConstr # addr

dummyCurrency :: CurrencySymbol
dummyCurrency = Value.currencySymbol "\x11\x11\x11\x11\x11\x11\x11\x11\x11\x11\x11\x11\x11\x11\x11\x11\x11\x11\x11\x11\x11\x11\x11\x11\x11\x11\x11\x11\x11\x11\x11\x11"

------------------- Mocking a ScriptContext ----------------------------------------

validContext0 :: Term s PScriptContext
validContext0 = mkCtx validOutputs0 validDatums1

invalidContext1 :: Term s PScriptContext
invalidContext1 = mkCtx invalidOutputs1 validDatums1

mkCtx :: [TxOut] -> [(DatumHash, Datum)] -> Term s PScriptContext
mkCtx outs l = pconstant (ScriptContext (info' outs l) purpose)
  where
    info' :: [TxOut] -> [(DatumHash, Datum)] -> TxInfo
    info' outs dat =
      info
        { txInfoData = dat
        , txInfoOutputs = outs
        }

validOutputs0 :: [TxOut]
validOutputs0 =
  [ TxOut
      { txOutAddress =
          Address (ScriptCredential validator) Nothing
      , txOutValue = mempty
      , txOutDatumHash = Just datum
      }
  ]

invalidOutputs1 :: [TxOut]
invalidOutputs1 =
  [ TxOut
      { txOutAddress =
          Address (ScriptCredential validator) Nothing
      , txOutValue = mempty
      , txOutDatumHash = Just datum
      }
  , TxOut
      { txOutAddress =
          Address (ScriptCredential validator) Nothing
      , txOutValue = mempty
      , txOutDatumHash = Nothing
      }
  ]

validDatums1 :: [(DatumHash, Datum)]
validDatums1 =
  [("d0", d0Dat)]

-- | Mock datum that is a list of integers.
d0Dat :: Datum
d0Dat = Datum $ toBuiltinData d0DatValue

d0DatValue :: [Integer]
d0DatValue = [1 .. 10]

pshouldReallyBe :: ClosedTerm a -> ClosedTerm a -> Expectation
pshouldReallyBe a b = pshouldBe b a<|MERGE_RESOLUTION|>--- conflicted
+++ resolved
@@ -16,18 +16,12 @@
 
 import Control.Monad (forM_)
 import Control.Monad.Trans.Cont (cont, runCont)
-<<<<<<< HEAD
-import PlutusLedgerApi.V1
-import qualified PlutusLedgerApi.V1.Interval as Interval
-import qualified PlutusLedgerApi.V1.Value as Value
-=======
 import Data.String (fromString)
 import Numeric (showHex)
 import Plutus.V1.Ledger.Api
 import qualified Plutus.V1.Ledger.Interval as Interval
 import qualified Plutus.V1.Ledger.Value as Value
 import PlutusTx.Monoid (inv)
->>>>>>> be1f0b0a
 
 import Plutarch.Api.V1 (
   AmountGuarantees (NoGuarantees, NonZero, Positive),

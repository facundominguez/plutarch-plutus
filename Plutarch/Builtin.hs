{-# LANGUAGE AllowAmbiguousTypes #-}
{-# LANGUAGE FunctionalDependencies #-}
{-# LANGUAGE QuantifiedConstraints #-}
{-# LANGUAGE RoleAnnotations #-}
{-# LANGUAGE UndecidableInstances #-}
{-# OPTIONS_GHC -Wno-orphans #-}

module Plutarch.Builtin (
  PData,
  pfstBuiltin,
  psndBuiltin,
  pasConstr,
  pasMap,
  pasList,
  pasInt,
  pconstantData,
  pconstrBuiltin,
  pasByteStr,
  PBuiltinPair,
  PBuiltinList (..),
  pdataLiteral,
  PIsData (..),
  pdata,
  pfromData,
  PAsData,
  pforgetData,
  prememberData,
  prememberData',
  ppairDataBuiltin,
  pchooseListBuiltin,
  type PBuiltinMap,
) where

import Data.Coerce (Coercible, coerce)
import Data.Proxy (Proxy (Proxy))
import Plutarch (
  DerivePNewtype,
  PInner,
  POpaque,
  PType,
  PlutusType,
  S,
  Term,
  pcon,
  pcon',
  pdelay,
  pforce,
  phoistAcyclic,
  plam,
  plet,
  pmatch,
  pmatch',
  pto,
  (#),
  (#$),
  type (:-->),
 )
import Plutarch.Bool (PBool (..), PEq, pif', (#&&), (#==))
import Plutarch.ByteString (PByteString)
import Plutarch.Integer (PInteger)
import Plutarch.Lift (
  DerivePConstantDirect (DerivePConstantDirect),
  PConstant,
  PConstantDecl,
  PConstantRepr,
  PConstanted,
  PLift,
  PLifted,
  PUnsafeLiftDecl,
  pconstant,
  pconstantFromRepr,
  pconstantToRepr,
 )
import Plutarch.List (
  PListLike (
    PElemConstraint,
    pcons,
    pelimList,
    phead,
    pnil,
    pnull,
    ptail
  ),
  phead,
  plistEquals,
  pmap,
  pshowList,
  ptail,
 )
import Plutarch.Show (PShow (pshow'), pshow)
import Plutarch.Unit (PUnit)
import Plutarch.Unsafe (punsafeBuiltin, punsafeCoerce, punsafeDowncast)
import qualified PlutusCore as PLC
import PlutusTx (Data (Constr), ToData)
import qualified PlutusTx

import Plutarch.TermCont (TermCont (runTermCont), tcont, unTermCont)

import Plutarch.Reducible (Reducible (Reduce))

import Data.Functor.Const (Const)

import Plutarch.TryFrom (PSubtype, PTryFrom, PTryFromExcess, ptryFrom, ptryFrom', pupcast)

-- | Plutus 'BuiltinPair'
data PBuiltinPair (a :: PType) (b :: PType) (s :: S)

instance (PLift a, PLift b) => PUnsafeLiftDecl (PBuiltinPair a b) where
  type PLifted (PBuiltinPair a b) = (PLifted a, PLifted b)

-- FIXME: figure out good way of deriving this
instance (PConstant a, PConstant b) => PConstantDecl (a, b) where
  type PConstantRepr (a, b) = (PConstantRepr a, PConstantRepr b)
  type PConstanted (a, b) = PBuiltinPair (PConstanted a) (PConstanted b)
  pconstantToRepr (x, y) = (pconstantToRepr x, pconstantToRepr y)
  pconstantFromRepr (x, y) = do
    x' <- pconstantFromRepr @a x
    y' <- pconstantFromRepr @b y
    Just (x', y')

pfstBuiltin :: Term s (PBuiltinPair a b :--> a)
pfstBuiltin = phoistAcyclic $ pforce . pforce . punsafeBuiltin $ PLC.FstPair

psndBuiltin :: Term s (PBuiltinPair a b :--> b)
psndBuiltin = phoistAcyclic $ pforce . pforce . punsafeBuiltin $ PLC.SndPair

{- | Construct a builtin pair of 'PData' elements.

Uses 'PAsData' to preserve more information about the underlying 'PData'.
-}
ppairDataBuiltin :: Term s (PAsData a :--> PAsData b :--> PBuiltinPair (PAsData a) (PAsData b))
ppairDataBuiltin = punsafeBuiltin PLC.MkPairData

-- | Plutus 'BuiltinList'
data PBuiltinList (a :: PType) (s :: S)
  = PCons (Term s a) (Term s (PBuiltinList a))
  | PNil

instance (PShow a, PLift a) => PShow (PBuiltinList a) where
  pshow' _ x = pshowList @PBuiltinList @a # x

pheadBuiltin :: Term s (PBuiltinList a :--> a)
pheadBuiltin = phoistAcyclic $ pforce $ punsafeBuiltin PLC.HeadList

ptailBuiltin :: Term s (PBuiltinList a :--> PBuiltinList a)
ptailBuiltin = phoistAcyclic $ pforce $ punsafeBuiltin PLC.TailList

pchooseListBuiltin :: Term s (PBuiltinList a :--> b :--> b :--> b)
pchooseListBuiltin = phoistAcyclic $ pforce $ pforce $ punsafeBuiltin PLC.ChooseList

pnullBuiltin :: Term s (PBuiltinList a :--> PBool)
pnullBuiltin = phoistAcyclic $ pforce $ punsafeBuiltin PLC.NullList

pconsBuiltin :: Term s (a :--> PBuiltinList a :--> PBuiltinList a)
pconsBuiltin = phoistAcyclic $ pforce $ punsafeBuiltin PLC.MkCons

instance PConstant a => PConstantDecl [a] where
  type PConstantRepr [a] = [PConstantRepr a]
  type PConstanted [a] = PBuiltinList (PConstanted a)
  pconstantToRepr x = pconstantToRepr <$> x
  pconstantFromRepr x = traverse (pconstantFromRepr @a) x

instance PUnsafeLiftDecl a => PUnsafeLiftDecl (PBuiltinList a) where
  type PLifted (PBuiltinList a) = [PLifted a]

instance PLift a => PlutusType (PBuiltinList a) where
  type PInner (PBuiltinList a) _ = PBuiltinList a
  pcon' (PCons x xs) = pconsBuiltin # x # xs
  pcon' PNil = pconstant []
  pmatch' xs' f = plet xs' $ \xs ->
    pforce $
      pchooseListBuiltin
        # xs
        # pdelay (f PNil)
        # pdelay (f (PCons (pheadBuiltin # xs) (ptailBuiltin # xs)))

instance PListLike PBuiltinList where
  type PElemConstraint PBuiltinList a = PLift a

  pelimList match_cons match_nil ls = pmatch ls $ \case
    PCons x xs -> match_cons x xs
    PNil -> match_nil
  pcons = plam $ \x xs -> pcon (PCons x xs)
  pnil = pcon PNil
  phead = pheadBuiltin
  ptail = ptailBuiltin
  pnull = pnullBuiltin

instance (PLift a, PEq a) => PEq (PBuiltinList a) where
  (#==) xs ys = plistEquals # xs # ys

instance {-# OVERLAPPING #-} PIsData a => PEq (PBuiltinList (PAsData a)) where
  xs #== ys = pdata xs #== pdata ys

instance {-# OVERLAPPING #-} PEq (PBuiltinList PData) where
  xs #== ys = pdata xs #== pdata ys

data PData (s :: S) = PData (Term s PData)

instance PlutusType PData where
  type PInner PData _ = PData
  pcon' (PData t) = t
  pmatch' t f = f (PData t)

instance PUnsafeLiftDecl PData where type PLifted PData = Data
deriving via (DerivePConstantDirect Data PData) instance PConstantDecl Data

instance PEq PData where
  x #== y = punsafeBuiltin PLC.EqualsData # x # y

{- |
  Map type used for Plutus `Data`'s Map constructor.

  Note that the Plutus API doesn't use this most of the time,
  instead encoding as a List of Tuple constructors.

  Not to be confused with `PlutusTx.AssocMap.Map` / `PMap`
-}
type PBuiltinMap a b = (PBuiltinList (PBuiltinPair (PAsData a) (PAsData b)))

pasConstr :: Term s (PData :--> PBuiltinPair PInteger (PBuiltinList PData))
pasConstr = punsafeBuiltin PLC.UnConstrData

pasMap :: Term s (PData :--> PBuiltinList (PBuiltinPair PData PData))
pasMap = punsafeBuiltin PLC.UnMapData

pasList :: Term s (PData :--> PBuiltinList PData)
pasList = punsafeBuiltin PLC.UnListData

pasInt :: Term s (PData :--> PInteger)
pasInt = punsafeBuiltin PLC.UnIData

pasByteStr :: Term s (PData :--> PByteString)
pasByteStr = punsafeBuiltin PLC.UnBData

{-# DEPRECATED pdataLiteral "Use `pconstant` instead." #-}
pdataLiteral :: Data -> Term s PData
pdataLiteral = pconstant

type role PAsData representational phantom
data PAsData (a :: PType) (s :: S) = PAsData (Term s a)

instance PIsData a => PlutusType (PAsData a) where
  type PInner (PAsData a) _ = PData
  pcon' (PAsData t) = pforgetData $ pdata t
  pmatch' t f = f (PAsData $ pfromData $ punsafeCoerce t)

type role PAsDataLifted nominal
data PAsDataLifted (a :: PType)

instance PConstantDecl (PAsDataLifted a) where
  type PConstantRepr (PAsDataLifted a) = Data
  type PConstanted (PAsDataLifted a) = PAsData a
  pconstantToRepr = \case {}
  pconstantFromRepr _ = Nothing

instance PUnsafeLiftDecl (PAsData a) where type PLifted (PAsData a) = PAsDataLifted a

pforgetData :: forall s a. Term s (PAsData a) -> Term s PData
pforgetData = pupcast

-- FIXME: remove, broken

{- | Like 'pforgetData', except it works for complex types.
 Equivalent to 'pupcastF'.
-}
pforgetData' :: forall a (p :: PType -> PType) s. Proxy p -> Term s (p (PAsData a)) -> Term s (p PData)
pforgetData' _ = punsafeCoerce

-- | Inverse of 'pforgetData''.
prememberData :: forall (p :: PType -> PType) s. Proxy p -> Term s (p PData) -> Term s (p (PAsData PData))
prememberData Proxy = punsafeCoerce

-- | Like 'prememberData' but generalised.
prememberData' :: forall a (p :: PType -> PType) s. PSubtype PData a => Proxy p -> Term s (p a) -> Term s (p (PAsData a))
prememberData' Proxy = punsafeCoerce

{- | Laws:
 - If @PSubtype PData a@, then @pdataImpl a@ must be `pupcast`.
 - pdataImpl . pupcast . pfromDataImpl ≡ id
 - pfromDataImpl . punsafeDowncast . pdataImpl ≡ id
-}
class PIsData a where
  pfromDataImpl :: Term s (PAsData a) -> Term s a
  pdataImpl :: Term s a -> Term s PData

pfromData :: PIsData a => Term s (PAsData a) -> Term s a
pfromData = pfromDataImpl
pdata :: PIsData a => Term s a -> Term s (PAsData a)
pdata = punsafeCoerce . pdataImpl

instance PIsData PData where
  pfromDataImpl = pupcast
  pdataImpl = id

instance PIsData a => PIsData (PBuiltinList (PAsData a)) where
  pfromDataImpl x = punsafeCoerce $ pasList # pforgetData x
  pdataImpl x = punsafeBuiltin PLC.ListData # x

newtype Helper2 f a s = Helper2 (PAsData (f a) s)

instance PIsData (PBuiltinList PData) where
  pfromDataImpl = pforgetData' @PData (Proxy @PBuiltinList) . pfromData . coerce (prememberData (Proxy @(Helper2 PBuiltinList)))

  -- pdataImpl = coerce (pforgetData' @PData (Proxy @(Helper2 PBuiltinList))) . pdata . (prememberData (Proxy @PBuiltinList))
  pdataImpl = punsafeCoerce . pdata . (prememberData (Proxy @PBuiltinList)) -- FIXME

instance PIsData (PBuiltinMap k v) where
  pfromDataImpl x = punsafeCoerce $ pasMap # pforgetData x
  pdataImpl x = punsafeBuiltin PLC.MapData # x

instance PIsData PInteger where
  pfromDataImpl x = pasInt # pforgetData x
  pdataImpl x = punsafeBuiltin PLC.IData # x

instance PIsData PByteString where
  pfromDataImpl x = pasByteStr # pforgetData x
  pdataImpl x = punsafeBuiltin PLC.BData # x

{- |
  Instance for PBool following the Plutus IsData repr
  given by @makeIsDataIndexed ''Bool [('False,0),('True,1)]@,
  which is used in 'TxInfo' via 'Closure'.
-}
instance PIsData PBool where
  pfromDataImpl x =
    (phoistAcyclic $ plam toBool) # pforgetData x
    where
      toBool :: Term s PData -> Term s PBool
      toBool d = pfstBuiltin # (pasConstr # d) #== 1

  pdataImpl x =
    (phoistAcyclic $ plam toData) # x
    where
      toData :: Term s PBool -> Term s PData
      toData b =
        punsafeBuiltin PLC.ConstrData
          # (pif' # b # 1 # (0 :: Term s PInteger))
          # nil

      nil :: Term s (PBuiltinList PData)
      nil = pnil

-- | NB: `PAsData (PBuiltinPair (PAsData a) (PAsData b))` and `PAsData (PTuple a b)` have the same representation.
instance PIsData (PBuiltinPair (PAsData a) (PAsData b)) where
  pfromDataImpl x = f # x
    where
      f = phoistAcyclic $
        plam $ \pairDat -> plet (psndBuiltin #$ pasConstr # pforgetData pairDat) $
          \pd -> ppairDataBuiltin # punsafeCoerce (phead # pd) #$ punsafeCoerce (phead #$ ptail # pd)
  pdataImpl x = pupcast target
    where
      target :: Term _ (PAsData (PBuiltinPair PInteger (PBuiltinList PData)))
      target = f # punsafeCoerce x
      f = phoistAcyclic $
        plam $ \pair -> pconstrBuiltin # 0 #$ pcons # (pfstBuiltin # pair) #$ pcons # (psndBuiltin # pair) # pnil

newtype Helper3 f b a s = Helper3 (PAsData (f a b) s)

newtype Helper4 f b a s = Helper4 (f a b s)

instance PIsData (PBuiltinPair PData PData) where
  pfromDataImpl = f . pfromData . g
    where
      g :: Term s (PAsData (PBuiltinPair PData PData)) -> Term s (PAsData (PBuiltinPair (PAsData PData) (PAsData PData)))
      g =
        (coerce (prememberData (Proxy @(Helper3 PBuiltinPair (PAsData PData)))) :: Term s (PAsData (PBuiltinPair PData (PAsData PData))) -> Term s (PAsData (PBuiltinPair (PAsData PData) (PAsData PData))))
          . coerce (prememberData (Proxy @(Helper2 (PBuiltinPair PData))))

      f :: Term s (PBuiltinPair (PAsData PData) (PAsData PData)) -> Term s (PBuiltinPair PData PData)
      f =
        coerce (pforgetData' (Proxy @(Helper4 PBuiltinPair PData)))
          . (pforgetData' @PData (Proxy @(PBuiltinPair (PAsData PData))))
  pdataImpl = pupcast . f . pdata . g
    where
      g :: Term s (PBuiltinPair PData PData) -> Term s (PBuiltinPair (PAsData PData) (PAsData PData))
      g = coerce (prememberData (Proxy @(Helper4 PBuiltinPair (PAsData PData)))) . prememberData (Proxy @(PBuiltinPair PData))

      f :: Term s (PAsData (PBuiltinPair (PAsData PData) (PAsData PData))) -> Term s (PAsData (PBuiltinPair PData PData))
      f =
        (coerce (pforgetData' @PData (Proxy @(Helper3 PBuiltinPair PData))) :: Term s (PAsData (PBuiltinPair (PAsData PData) PData)) -> Term s (PAsData (PBuiltinPair PData PData)))
          . coerce (pforgetData' @PData (Proxy @(Helper2 (PBuiltinPair (PAsData PData)))))

instance (PShow a, PShow b) => PShow (PBuiltinPair a b) where
  pshow' _ pair = "(" <> pshow (pfstBuiltin # pair) <> "," <> pshow (psndBuiltin # pair) <> ")"

instance (PEq a, PEq b) => PEq (PBuiltinPair a b) where
  p1 #== p2 = pfstBuiltin # p1 #== pfstBuiltin # p2 #&& psndBuiltin # p1 #== psndBuiltin # p2

instance PIsData PUnit where
  pfromDataImpl _ = pconstant ()
  pdataImpl _ = pconstant (Constr 0 [])

-- This instance is kind of useless. There's no safe way to use 'pdata'.
instance PIsData (PBuiltinPair PInteger (PBuiltinList PData)) where
  pfromDataImpl x = pasConstr # pupcast x
  pdataImpl x' = pupcast $ plet x' $ \x -> pconstrBuiltin # (pfstBuiltin # x) #$ psndBuiltin # x

instance PEq (PAsData a) where
  x #== y = punsafeBuiltin PLC.EqualsData # x # y

<<<<<<< HEAD
instance
  ( forall (s :: S). Coercible (a s) (Term s b)
  , PInner a POpaque ~ b
  , PIsData b
  ) =>
  PIsData (DerivePNewtype a b)
  where
  pfromDataImpl x = punsafeDowncast $ (pfromDataImpl (punsafeCoerce x) :: Term _ b)
  pdataImpl x = pdataImpl $ pto x
=======
instance (forall (s :: S). Coercible (a s) (Term s b), PIsData b) => PIsData (DerivePNewtype a b) where
  pfromData x = punsafeFrom target
    where
      target :: Term _ b
      target = pfromData $ pinnerData x
  pdata x = pouterData . pdata $ pto x

instance (PIsData a, PShow a) => PShow (PAsData a) where
  pshow' w x = pshow' w (pfromData x)

pinnerData :: Term s (PAsData a) -> Term s (PAsData (PInner a b))
pinnerData = punsafeCoerce

pouterData :: Term s (PAsData (PInner a b)) -> Term s (PAsData a)
pouterData = punsafeCoerce
>>>>>>> 4761f51d

pconstrBuiltin :: Term s (PInteger :--> PBuiltinList PData :--> PAsData (PBuiltinPair PInteger (PBuiltinList PData)))
pconstrBuiltin = punsafeBuiltin $ PLC.ConstrData

{- | Create a Plutarch-level 'PAsData' constant, from a Haskell value.
Example:
> pconstantData @PInteger 42
-}
pconstantData :: forall p h s. (ToData h, PLifted p ~ h, PConstanted h ~ p) => h -> Term s (PAsData p)
pconstantData x = punsafeCoerce $ pconstant $ PlutusTx.toData x

newtype Flip f a b = Flip (f b a)

instance Reducible (f x y) => Reducible (Flip f y x) where
  type Reduce (Flip f y x) = Reduce (f x y)

instance PTryFrom PData (PAsData PInteger) where
  type PTryFromExcess PData (PAsData PInteger) = Flip Term PInteger
  ptryFrom' opq = runTermCont $ do
    ver <- tcont $ plet (pasInt # opq)
    pure $ (punsafeCoerce opq, ver)

instance PTryFrom PData (PAsData PByteString) where
  type PTryFromExcess PData (PAsData PByteString) = Flip Term PByteString
  ptryFrom' opq = runTermCont $ do
    ver <- tcont $ plet (pasByteStr # opq)
    pure $ (punsafeCoerce opq, ver)

instance
  ( PTryFrom PData (PAsData a)
  , PTryFrom PData (PAsData b)
  ) =>
  PTryFrom PData (PAsData (PBuiltinMap a b))
  where
  type PTryFromExcess PData (PAsData (PBuiltinMap a b)) = Flip Term (PBuiltinMap a b)
  ptryFrom' opq = runTermCont $ do
    verMap <- tcont $ plet (pasMap # opq)
    let verifyPair :: Term _ (PBuiltinPair PData PData :--> PBuiltinPair (PAsData a) (PAsData b))
        verifyPair = plam $ \tup -> unTermCont $ do
          (verfst, _) <- tcont $ ptryFrom @(PAsData a) $ pfstBuiltin # tup
          (versnd, _) <- tcont $ ptryFrom @(PAsData b) $ psndBuiltin # tup
          pure $ ppairDataBuiltin # verfst # versnd
    ver <- tcont $ plet $ pmap # verifyPair # verMap
    pure (punsafeCoerce opq, ver)

{- |
    This verifies a list to be indeed a list but doesn't recover the inner data
    use this instance instead of the one for `PData (PAsData (PBuiltinList (PAsData a)))`
    as this is O(1) instead of O(n)
-}

-- TODO: add the excess inner type list
instance PTryFrom PData (PAsData (PBuiltinList PData)) where
  type PTryFromExcess PData (PAsData (PBuiltinList PData)) = Flip Term (PBuiltinList PData)
  ptryFrom' opq = runTermCont $ do
    ver <- tcont $ plet (pasList # opq)
    pure $ (punsafeCoerce opq, ver)

{- |
    Recover a `PBuiltinList (PAsData a)`
-}
instance
  ( PTryFrom PData (PAsData a)
  , PIsData a
  ) =>
  PTryFrom PData (PAsData (PBuiltinList (PAsData a)))
  where
  type PTryFromExcess PData (PAsData (PBuiltinList (PAsData a))) = Flip Term (PBuiltinList (PAsData a))
  ptryFrom' opq = runTermCont $ do
    let lst :: Term _ (PBuiltinList PData)
        lst = pasList # opq
        verify :: Term _ (PData :--> PAsData a)
        verify = plam $ \e ->
          unTermCont $ do
            (wrapped, _) <- tcont $ ptryFrom @(PAsData a) $ e
            pure wrapped
    ver <- tcont $ plet $ pmap # verify # lst
    pure $ (punsafeCoerce opq, ver)

{- |
    Recover a `PAsData (PBuiltinPair a b)`
-}
instance
  ( PTryFrom PData a
  , a ~ PAsData a'
  , PIsData a'
  , PTryFrom PData b
  , b ~ PAsData b'
  , PIsData b'
  ) =>
  PTryFrom PData (PAsData (PBuiltinPair a b))
  where
  type PTryFromExcess PData (PAsData (PBuiltinPair a b)) = Flip Term (PBuiltinPair a b)
  ptryFrom' opq = runTermCont $ do
    tup <- tcont $ plet (pfromData $ punsafeCoerce opq)
    let fst' :: Term _ a
        fst' = unTermCont $ fst <$> tcont (ptryFrom @a $ pforgetData $ pfstBuiltin # tup)
        snd' :: Term _ b
        snd' = unTermCont $ fst <$> tcont (ptryFrom @b $ pforgetData $ psndBuiltin # tup)
    ver <- tcont $ plet $ ppairDataBuiltin # fst' # snd'
    pure $ (punsafeCoerce opq, ver)

----------------------- other utility functions -----------------------------------------

instance PTryFrom PData (PAsData PData) where
  type PTryFromExcess PData (PAsData PData) = Const ()
  ptryFrom' opq = runTermCont $ pure (pdata opq, ())<|MERGE_RESOLUTION|>--- conflicted
+++ resolved
@@ -399,7 +399,6 @@
 instance PEq (PAsData a) where
   x #== y = punsafeBuiltin PLC.EqualsData # x # y
 
-<<<<<<< HEAD
 instance
   ( forall (s :: S). Coercible (a s) (Term s b)
   , PInner a POpaque ~ b
@@ -409,23 +408,9 @@
   where
   pfromDataImpl x = punsafeDowncast $ (pfromDataImpl (punsafeCoerce x) :: Term _ b)
   pdataImpl x = pdataImpl $ pto x
-=======
-instance (forall (s :: S). Coercible (a s) (Term s b), PIsData b) => PIsData (DerivePNewtype a b) where
-  pfromData x = punsafeFrom target
-    where
-      target :: Term _ b
-      target = pfromData $ pinnerData x
-  pdata x = pouterData . pdata $ pto x
 
 instance (PIsData a, PShow a) => PShow (PAsData a) where
   pshow' w x = pshow' w (pfromData x)
-
-pinnerData :: Term s (PAsData a) -> Term s (PAsData (PInner a b))
-pinnerData = punsafeCoerce
-
-pouterData :: Term s (PAsData (PInner a b)) -> Term s (PAsData a)
-pouterData = punsafeCoerce
->>>>>>> 4761f51d
 
 pconstrBuiltin :: Term s (PInteger :--> PBuiltinList PData :--> PAsData (PBuiltinPair PInteger (PBuiltinList PData)))
 pconstrBuiltin = punsafeBuiltin $ PLC.ConstrData

--- conflicted
+++ resolved
@@ -1,4 +1,6 @@
 {-# LANGUAGE UndecidableInstances #-}
+{-# LANGUAGE AllowAmbiguousTypes #-}
+{-# LANGUAGE FunctionalDependencies #-}
 
 -- This should have been called Plutarch.Data...
 module Plutarch.Builtin (
@@ -17,25 +19,18 @@
   PAsData,
   pforgetData,
   ppairDataBuiltin,
-<<<<<<< HEAD
   type PBuiltinMap,
-  type PList
-) where
-
-import Data.Bifunctor (Bifunctor (bimap))
-import Data.Traversable (for)
-import Plutarch (punsafeBuiltin, punsafeCoerce)
-import Plutarch.Bool (PBool, PEq, (#==))
-=======
+  type PList,
   InDefaultUni,
 ) where
 
+import Data.Traversable (for)
+import Data.Bifunctor (Bifunctor (bimap))
 import Plutarch (PlutusType (..), punsafeBuiltin, punsafeCoerce, punsafeFrom)
 import Plutarch.Bool (PBool (..), PEq, (#==))
->>>>>>> 3c10d3b7
 import Plutarch.ByteString (PByteString)
 import Plutarch.Integer (PInteger)
-import Plutarch.Lift
+import Plutarch.Lift (PLift (..), PBuiltinType, AsDefaultUni (..), pconstant, type HasDefaultUni)
 import Plutarch.List (PListLike (..), plistEquals)
 import Plutarch.Prelude
 import qualified PlutusCore as PLC
@@ -56,6 +51,11 @@
     ) =>
     (PLift (PBuiltinPair a b))
 
+instance 
+  (HasDefaultUni a, HasDefaultUni b) =>
+  AsDefaultUni (PBuiltinPair a b) where
+  type DefaultUniType (PBuiltinPair a b) = (DefaultUniType a, DefaultUniType b)
+
 pfstBuiltin :: Term s (PBuiltinPair a b :--> a)
 pfstBuiltin = phoistAcyclic $ pforce . pforce . punsafeBuiltin $ PLC.FstPair
 
@@ -79,6 +79,9 @@
   instance
     InDefaultUni a => (PLift (PBuiltinList a))
 
+instance (HasDefaultUni a) => AsDefaultUni (PBuiltinList a) where
+  type DefaultUniType (PBuiltinList a) = [DefaultUniType a]
+
 pheadBuiltin :: Term s (PBuiltinList a :--> a)
 pheadBuiltin = phoistAcyclic $ pforce $ punsafeBuiltin PLC.HeadList
 
@@ -91,31 +94,18 @@
 pnullBuiltin :: Term s (PBuiltinList a :--> PBool)
 pnullBuiltin = phoistAcyclic $ pforce $ punsafeBuiltin PLC.NullList
 
-<<<<<<< HEAD
-{- | 
-  Map type used for Plutus `Data`'s Map constructor.
-
-  Note that the Plutus API doesn't use this most of the time,
-  instead encoding as a List of Tuple constructors.
-
-  Not to be confused with `PlutusTx.AssocMap.Map` / `PMap`
-
--}
-type PBuiltinMap a b = (PBuiltinList (PBuiltinPair (PAsData a) (PAsData b)))
-
--- | List type used for Plutus `Data`'s List constructor.
-type PList a  = PBuiltinList (PAsData a)
-=======
 pconsBuiltin :: Term s (a :--> PBuiltinList a :--> PBuiltinList a)
 pconsBuiltin = phoistAcyclic $ pforce $ punsafeBuiltin PLC.MkCons
 
 --------------------------------------------------------------------------------
 
-instance InDefaultUni a => PlutusType (PBuiltinList a) where
+instance 
+  (HasDefaultUni a)
+  => PlutusType (PBuiltinList a) where
   type PInner (PBuiltinList a) b = PBuiltinList a
   pcon' :: forall s. PBuiltinList a s -> forall b. Term s (PInner (PBuiltinList a) b)
   pcon' (PCons x xs) = pconsBuiltin # x # pto xs
-  pcon' PNil = pconstant @(PBuiltinList a) []
+  pcon' PNil = pdefaultUniConstant []
   pmatch' xs f =
     pforce $
       pchooseListBuiltin
@@ -124,7 +114,8 @@
         # pdelay (f (PCons (pheadBuiltin # xs) (punsafeFrom $ ptailBuiltin # xs)))
 
 instance PListLike PBuiltinList where
-  type PElemConstraint PBuiltinList a = InDefaultUni a
+  type PElemConstraint PBuiltinList a = (HasDefaultUni a)
+    --PLC.Contains PLC.DefaultUni (DefaultUniType (PBuiltinList a))
   pelimList match_cons match_nil ls = pmatch ls $ \case
     PCons x xs -> match_cons x xs
     PNil -> match_nil
@@ -136,7 +127,6 @@
 
 instance (PElemConstraint PBuiltinList a, PEq a) => PEq (PBuiltinList a) where
   (#==) xs ys = plistEquals # xs # ys
->>>>>>> 3c10d3b7
 
 data PData s
   = PDataConstr (Term s (PBuiltinPair PInteger (PBuiltinList PData)))
@@ -144,10 +134,24 @@
   | PDataList (Term s (PBuiltinList PData))
   | PDataInteger (Term s PInteger)
   | PDataByteString (Term s PByteString)
-  deriving (PLift) via PBuiltinType PData Data
+  deriving (PLift, AsDefaultUni) via PBuiltinType PData Data
 
 instance PEq PData where
   x #== y = punsafeBuiltin PLC.EqualsData # x # y
+
+{- | 
+  Map type used for Plutus `Data`'s Map constructor.
+
+  Note that the Plutus API doesn't use this most of the time,
+  instead encoding as a List of Tuple constructors.
+
+  Not to be confused with `PlutusTx.AssocMap.Map` / `PMap`
+
+-}
+type PBuiltinMap a b = (PBuiltinList (PBuiltinPair (PAsData a) (PAsData b)))
+
+-- | List type used for Plutus `Data`'s List constructor.
+type PList a  = PBuiltinList (PAsData a)
 
 pasConstr :: Term s (PData :--> PBuiltinPair PInteger (PBuiltinList PData))
 pasConstr = punsafeBuiltin PLC.UnConstrData
@@ -169,6 +173,9 @@
 pdataLiteral = pconstant
 
 data PAsData (a :: k -> Type) (s :: k)
+
+instance AsDefaultUni (PAsData a) where
+  type DefaultUniType (PAsData a) = Data
 
 pforgetData :: Term s (PAsData a) -> Term s PData
 pforgetData = punsafeCoerce
@@ -208,19 +215,14 @@
 instance PEq (PAsData a) where
   x #== y = punsafeBuiltin PLC.EqualsData # x # y
 
-<<<<<<< HEAD
 -- Overlapped by PBuiltinType instances
 instance {-# OVERLAPPABLE #-}
  (PLift p, PIsData p) => PLift (PAsData p) where
-=======
-instance (PLift p, PIsData p) => PLift (PAsData p) where
->>>>>>> 3c10d3b7
   type PHaskellType (PAsData p) = (PHaskellType p)
   pconstant' =
     pdata . pconstant @p
 
   plift' t =
-<<<<<<< HEAD
     plift' $ pfromData t
 
 instance 
@@ -247,7 +249,7 @@
 
     case bimap PlutusTx.fromData PlutusTx.fromData p of
       (Just x, Just y) -> Right (x, y)
-      _ -> Left $ LiftError_Custom $ "failed on fromData"
+      _ -> Left $ "failed on fromData"
 
 instance 
   ( PlutusTx.ToData h
@@ -271,7 +273,7 @@
 
     case traverse PlutusTx.fromData p of
       (Just xs) -> Right xs
-      _ -> Left $ LiftError_Custom $ "failed on fromData"
+      _ -> Left $ "failed on fromData"
 
 instance {-# OVERLAPPABLE #-}
   ( PlutusTx.ToData ha
@@ -302,7 +304,4 @@
 
     for (bimap PlutusTx.fromData PlutusTx.fromData <$> ps) $ \case 
       (Just x, Just y) -> Right (x, y)
-      _ -> Left $ LiftError_Custom $ "failed on fromData"
-=======
-    plift' $ pfromData t
->>>>>>> 3c10d3b7
+      _ -> Left $ "failed on fromData"
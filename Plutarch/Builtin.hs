{-# LANGUAGE AllowAmbiguousTypes #-}
{-# LANGUAGE FunctionalDependencies #-}
{-# LANGUAGE QuantifiedConstraints #-}
{-# LANGUAGE RoleAnnotations #-}
{-# LANGUAGE UndecidableInstances #-}
{-# OPTIONS_GHC -Wno-orphans #-}

module Plutarch.Builtin (
  PData,
  pfstBuiltin,
  psndBuiltin,
  pasConstr,
  pasMap,
  pasList,
  pasInt,
  pconstantData,
  pconstrBuiltin,
  pasByteStr,
  PBuiltinPair,
  PBuiltinList (..),
  pdataLiteral,
  PIsData (..),
  PAsData,
  pforgetData,
  ppairDataBuiltin,
  pchooseListBuiltin,
  type PBuiltinMap,
) where

import Data.Coerce (Coercible, coerce)
import Data.Proxy (Proxy (Proxy))
import Plutarch (
  DerivePNewtype,
  PInner,
  PType,
  PlutusType,
  S,
  Term,
  pcon,
  pcon',
  pdelay,
  pforce,
  phoistAcyclic,
  plam,
  plet,
  pmatch,
  pmatch',
  pto,
  (#),
  (#$),
  type (:-->),
 )
import Plutarch.Bool (PBool (..), PEq, pif', (#==))
import Plutarch.ByteString (PByteString)
import Plutarch.Integer (PInteger)
import Plutarch.Lift (
  DerivePConstantDirect (DerivePConstantDirect),
  PConstant,
  PConstantRepr,
  PConstanted,
  PLift,
  PLifted,
  PUnsafeLiftDecl,
  pconstant,
  pconstantFromRepr,
  pconstantToRepr,
 )
import Plutarch.List (
  PListLike (
    PElemConstraint,
    pcons,
    pelimList,
    phead,
    pnil,
    pnull,
    ptail
  ),
  plistEquals,
  pshowList,
 )
import Plutarch.Show (PShow (pshow'))
import Plutarch.Unit (PUnit)
import Plutarch.Unsafe (punsafeBuiltin, punsafeCoerce, punsafeFrom)
import qualified PlutusCore as PLC
import PlutusTx (Data (Constr), ToData)
import qualified PlutusTx

-- | Plutus 'BuiltinPair'
data PBuiltinPair (a :: PType) (b :: PType) (s :: S)

instance (PLift a, PLift b) => PUnsafeLiftDecl (PBuiltinPair a b) where
  type PLifted (PBuiltinPair a b) = (PLifted a, PLifted b)

-- FIXME: figure out good way of deriving this
instance (PConstant a, PConstant b) => PConstant (a, b) where
  type PConstantRepr (a, b) = (PConstantRepr a, PConstantRepr b)
  type PConstanted (a, b) = PBuiltinPair (PConstanted a) (PConstanted b)
  pconstantToRepr (x, y) = (pconstantToRepr x, pconstantToRepr y)
  pconstantFromRepr (x, y) = do
    x' <- pconstantFromRepr @a x
    y' <- pconstantFromRepr @b y
    Just (x', y')

pfstBuiltin :: Term s (PBuiltinPair a b :--> a)
pfstBuiltin = phoistAcyclic $ pforce . pforce . punsafeBuiltin $ PLC.FstPair

psndBuiltin :: Term s (PBuiltinPair a b :--> b)
psndBuiltin = phoistAcyclic $ pforce . pforce . punsafeBuiltin $ PLC.SndPair

{- | Construct a builtin pair of 'PData' elements.

Uses 'PAsData' to preserve more information about the underlying 'PData'.
-}
ppairDataBuiltin :: Term s (PAsData a :--> PAsData b :--> PBuiltinPair (PAsData a) (PAsData b))
ppairDataBuiltin = punsafeBuiltin PLC.MkPairData

-- | Plutus 'BuiltinList'
data PBuiltinList (a :: PType) (s :: S)
  = PCons (Term s a) (Term s (PBuiltinList a))
  | PNil

instance (PShow a, PLift a) => PShow (PBuiltinList a) where
  pshow' _ x = pshowList @PBuiltinList @a # x

pheadBuiltin :: Term s (PBuiltinList a :--> a)
pheadBuiltin = phoistAcyclic $ pforce $ punsafeBuiltin PLC.HeadList

ptailBuiltin :: Term s (PBuiltinList a :--> PBuiltinList a)
ptailBuiltin = phoistAcyclic $ pforce $ punsafeBuiltin PLC.TailList

pchooseListBuiltin :: Term s (PBuiltinList a :--> b :--> b :--> b)
pchooseListBuiltin = phoistAcyclic $ pforce $ pforce $ punsafeBuiltin PLC.ChooseList

pnullBuiltin :: Term s (PBuiltinList a :--> PBool)
pnullBuiltin = phoistAcyclic $ pforce $ punsafeBuiltin PLC.NullList

pconsBuiltin :: Term s (a :--> PBuiltinList a :--> PBuiltinList a)
pconsBuiltin = phoistAcyclic $ pforce $ punsafeBuiltin PLC.MkCons

instance PConstant a => PConstant [a] where
  type PConstantRepr [a] = [PConstantRepr a]
  type PConstanted [a] = PBuiltinList (PConstanted a)
  pconstantToRepr x = pconstantToRepr <$> x
  pconstantFromRepr x = traverse (pconstantFromRepr @a) x

instance PUnsafeLiftDecl a => PUnsafeLiftDecl (PBuiltinList a) where
  type PLifted (PBuiltinList a) = [PLifted a]

instance PLift a => PlutusType (PBuiltinList a) where
  type PInner (PBuiltinList a) _ = PBuiltinList a
  pcon' (PCons x xs) = pconsBuiltin # x # xs
  pcon' PNil = pconstant []
  pmatch' xs' f = plet xs' $ \xs ->
    pforce $
      pchooseListBuiltin
        # xs
        # pdelay (f PNil)
        # pdelay (f (PCons (pheadBuiltin # xs) (ptailBuiltin # xs)))

instance PListLike PBuiltinList where
  type PElemConstraint PBuiltinList a = PLift a

  pelimList match_cons match_nil ls = pmatch ls $ \case
    PCons x xs -> match_cons x xs
    PNil -> match_nil
  pcons = plam $ \x xs -> pcon (PCons x xs)
  pnil = pcon PNil
  phead = pheadBuiltin
  ptail = ptailBuiltin
  pnull = pnullBuiltin

instance (PLift a, PEq a) => PEq (PBuiltinList a) where
  (#==) xs ys = plistEquals # xs # ys

<<<<<<< HEAD
instance {-# OVERLAPPING #-} PIsData a => PEq (PBuiltinList (PAsData a)) where
  xs #== ys = pdata xs #== pdata ys

instance {-# OVERLAPPING #-} PEq (PBuiltinList PData) where
  xs #== ys = pdata xs #== pdata ys

data PData s
  = PDataConstr (Term s (PBuiltinPair PInteger (PBuiltinList PData)))
  | PDataMap (Term s (PBuiltinList (PBuiltinPair PData PData)))
  | PDataList (Term s (PBuiltinList PData))
  | PDataInteger (Term s PInteger)
  | PDataByteString (Term s PByteString)
=======
data PData (s :: S) = PData (Term s PData)

instance PlutusType PData where
  type PInner PData _ = PData
  pcon' (PData t) = t
  pmatch' t f = f (PData t)
>>>>>>> 8e4de0a7

instance PUnsafeLiftDecl PData where type PLifted PData = Data
deriving via (DerivePConstantDirect Data PData) instance (PConstant Data)

instance PEq PData where
  x #== y = punsafeBuiltin PLC.EqualsData # x # y

{- |
  Map type used for Plutus `Data`'s Map constructor.

  Note that the Plutus API doesn't use this most of the time,
  instead encoding as a List of Tuple constructors.

  Not to be confused with `PlutusTx.AssocMap.Map` / `PMap`
-}
type PBuiltinMap a b = (PBuiltinList (PBuiltinPair (PAsData a) (PAsData b)))

pasConstr :: Term s (PData :--> PBuiltinPair PInteger (PBuiltinList PData))
pasConstr = punsafeBuiltin PLC.UnConstrData

pasMap :: Term s (PData :--> PBuiltinList (PBuiltinPair PData PData))
pasMap = punsafeBuiltin PLC.UnMapData

pasList :: Term s (PData :--> PBuiltinList PData)
pasList = punsafeBuiltin PLC.UnListData

pasInt :: Term s (PData :--> PInteger)
pasInt = punsafeBuiltin PLC.UnIData

pasByteStr :: Term s (PData :--> PByteString)
pasByteStr = punsafeBuiltin PLC.UnBData

{-# DEPRECATED pdataLiteral "Use `pconstant` instead." #-}
pdataLiteral :: Data -> Term s PData
pdataLiteral = pconstant

type role PAsData representational phantom
data PAsData (a :: PType) (s :: S)

type role PAsDataLifted representational
data PAsDataLifted (a :: PType)

instance PConstant (PAsDataLifted a) where
  type PConstantRepr (PAsDataLifted a) = Data
  type PConstanted (PAsDataLifted a) = PAsData a
  pconstantToRepr = \case {}
  pconstantFromRepr _ = Nothing

instance PUnsafeLiftDecl (PAsData a) where type PLifted (PAsData a) = PAsDataLifted a

newtype Helper1 (a :: PType) (s :: S) = Helper1 (a s)

pforgetData :: forall s a. Term s (PAsData a) -> Term s PData
pforgetData x = coerce $ pforgetData' Proxy (coerce x :: Term s (Helper1 (PAsData a)))

-- | Like 'pforgetData', except it works for complex types.
pforgetData' :: forall a (p :: PType -> PType) s. Proxy p -> Term s (p (PAsData a)) -> Term s (p PData)
pforgetData' Proxy = punsafeCoerce

-- | Inverse of 'pforgetData''.
prememberData :: forall (p :: PType -> PType) s. Proxy p -> Term s (p PData) -> Term s (p (PAsData PData))
prememberData Proxy = punsafeCoerce

class PIsData a where
  pfromData :: Term s (PAsData a) -> Term s a
  pdata :: Term s a -> Term s (PAsData a)

instance PIsData PData where
  pfromData = punsafeCoerce
  pdata = punsafeCoerce

instance PIsData (PBuiltinList PData) where
  pfromData x = punsafeCoerce $ pasList # pforgetData x
  pdata x = punsafeBuiltin PLC.ListData # x

instance PIsData a => PIsData (PBuiltinList (PAsData a)) where
  pfromData x = punsafeCoerce $ pasList # pforgetData x
  pdata x = punsafeBuiltin PLC.ListData # x

newtype Helper2 f a s = Helper2 (PAsData (f a) s)

instance PIsData (PBuiltinList PData) where
  pfromData = pforgetData' @PData (Proxy @PBuiltinList) . pfromData . coerce (prememberData (Proxy @(Helper2 PBuiltinList)))
  pdata = coerce (pforgetData' @PData (Proxy @(Helper2 PBuiltinList))) . pdata . (prememberData (Proxy @PBuiltinList))

instance PIsData (PBuiltinMap k v) where
  pfromData x = punsafeCoerce $ pasMap # pforgetData x
  pdata x = punsafeBuiltin PLC.MapData # x

instance PIsData PInteger where
  pfromData x = pasInt # pforgetData x
  pdata x = punsafeBuiltin PLC.IData # x

instance PIsData PByteString where
  pfromData x = pasByteStr # pforgetData x
  pdata x = punsafeBuiltin PLC.BData # x

{- |
  Instance for PBool following the Plutus IsData repr
  given by @makeIsDataIndexed ''Bool [('False,0),('True,1)]@,
  which is used in 'TxInfo' via 'Closure'.
-}
instance PIsData PBool where
  pfromData x =
    (phoistAcyclic $ plam toBool) # pforgetData x
    where
      toBool :: Term s PData -> Term s PBool
      toBool d = pfstBuiltin # (pasConstr # d) #== 1

  pdata x =
    (phoistAcyclic $ plam toData) # x
    where
      toData :: Term s PBool -> Term s (PAsData PBool)
      toData b =
        punsafeBuiltin PLC.ConstrData
          # (pif' # b # 1 # (0 :: Term s PInteger))
          # nil

      nil :: Term s (PBuiltinList PData)
      nil = pnil

-- | NB: `PAsData (PBuiltinPair (PAsData a) (PAsData b))` and `PAsData (PTuple a b)` have the same representation.
instance PIsData (PBuiltinPair (PAsData a) (PAsData b)) where
  pfromData x = f # x
    where
      f = phoistAcyclic $
        plam $ \pairDat -> plet (psndBuiltin #$ pasConstr # pforgetData pairDat) $
          \pd -> ppairDataBuiltin # punsafeCoerce (phead # pd) #$ punsafeCoerce (phead #$ ptail # pd)
  pdata x = punsafeCoerce target
    where
      target :: Term _ (PAsData (PBuiltinPair PInteger (PBuiltinList PData)))
      target = f # punsafeCoerce x
      f = phoistAcyclic $
        plam $ \pair -> pconstrBuiltin # 0 #$ pcons # (pfstBuiltin # pair) #$ pcons # (psndBuiltin # pair) # pnil

newtype Helper3 f b a s = Helper3 (PAsData (f a b) s)

newtype Helper4 f b a s = Helper4 (f a b s)

instance PIsData (PBuiltinPair PData PData) where
  pfromData = f . pfromData . g
    where
      g :: Term s (PAsData (PBuiltinPair PData PData)) -> Term s (PAsData (PBuiltinPair (PAsData PData) (PAsData PData)))
      g =
        (coerce (prememberData (Proxy @(Helper3 PBuiltinPair (PAsData PData)))) :: Term s (PAsData (PBuiltinPair PData (PAsData PData))) -> Term s (PAsData (PBuiltinPair (PAsData PData) (PAsData PData))))
          . coerce (prememberData (Proxy @(Helper2 (PBuiltinPair PData))))

      f :: Term s (PBuiltinPair (PAsData PData) (PAsData PData)) -> Term s (PBuiltinPair PData PData)
      f =
        coerce (pforgetData' (Proxy @(Helper4 PBuiltinPair PData)))
          . (pforgetData' @PData (Proxy @(PBuiltinPair (PAsData PData))))
  pdata = f . pdata . g
    where
      g :: Term s (PBuiltinPair PData PData) -> Term s (PBuiltinPair (PAsData PData) (PAsData PData))
      g = coerce (prememberData (Proxy @(Helper4 PBuiltinPair (PAsData PData)))) . prememberData (Proxy @(PBuiltinPair PData))

      f :: Term s (PAsData (PBuiltinPair (PAsData PData) (PAsData PData))) -> Term s (PAsData (PBuiltinPair PData PData))
      f =
        (coerce (pforgetData' @PData (Proxy @(Helper3 PBuiltinPair PData))) :: Term s (PAsData (PBuiltinPair (PAsData PData) PData)) -> Term s (PAsData (PBuiltinPair PData PData)))
          . coerce (pforgetData' @PData (Proxy @(Helper2 (PBuiltinPair (PAsData PData)))))

instance PIsData PUnit where
  pfromData _ = pconstant ()
  pdata _ = punsafeCoerce $ pconstant (Constr 0 [])

-- This instance is kind of useless. There's no safe way to use 'pdata'.
instance PIsData (PBuiltinPair PInteger (PBuiltinList PData)) where
  pfromData x = pasConstr # pforgetData x
  pdata x' = plet x' $ \x -> pconstrBuiltin # (pfstBuiltin # x) #$ psndBuiltin # x

instance PEq (PAsData a) where
  x #== y = punsafeBuiltin PLC.EqualsData # x # y

instance (forall (s :: S). Coercible (a s) (Term s b), PIsData b) => PIsData (DerivePNewtype a b) where
  pfromData x = punsafeFrom target
    where
      target :: Term _ b
      target = pfromData $ pinnerData x
  pdata x = pouterData . pdata $ pto x

pinnerData :: Term s (PAsData a) -> Term s (PAsData (PInner a b))
pinnerData = punsafeCoerce

pouterData :: Term s (PAsData (PInner a b)) -> Term s (PAsData a)
pouterData = punsafeCoerce

pconstrBuiltin :: Term s (PInteger :--> PBuiltinList PData :--> PAsData (PBuiltinPair PInteger (PBuiltinList PData)))
pconstrBuiltin = punsafeBuiltin $ PLC.ConstrData

{- | Create a Plutarch-level 'PAsData' constant, from a Haskell value.
Example:
> pconstantData @PInteger 42
-}
pconstantData :: forall p h s. (ToData h, PLifted p ~ h, PConstanted h ~ p) => h -> Term s (PAsData p)
pconstantData x = punsafeCoerce $ pconstant $ PlutusTx.toData x<|MERGE_RESOLUTION|>--- conflicted
+++ resolved
@@ -172,27 +172,18 @@
 instance (PLift a, PEq a) => PEq (PBuiltinList a) where
   (#==) xs ys = plistEquals # xs # ys
 
-<<<<<<< HEAD
 instance {-# OVERLAPPING #-} PIsData a => PEq (PBuiltinList (PAsData a)) where
   xs #== ys = pdata xs #== pdata ys
 
 instance {-# OVERLAPPING #-} PEq (PBuiltinList PData) where
   xs #== ys = pdata xs #== pdata ys
 
-data PData s
-  = PDataConstr (Term s (PBuiltinPair PInteger (PBuiltinList PData)))
-  | PDataMap (Term s (PBuiltinList (PBuiltinPair PData PData)))
-  | PDataList (Term s (PBuiltinList PData))
-  | PDataInteger (Term s PInteger)
-  | PDataByteString (Term s PByteString)
-=======
 data PData (s :: S) = PData (Term s PData)
 
 instance PlutusType PData where
   type PInner PData _ = PData
   pcon' (PData t) = t
   pmatch' t f = f (PData t)
->>>>>>> 8e4de0a7
 
 instance PUnsafeLiftDecl PData where type PLifted PData = Data
 deriving via (DerivePConstantDirect Data PData) instance (PConstant Data)

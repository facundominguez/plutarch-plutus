module Plutarch.Maybe (
  PMaybe (PJust, PNothing),
  pfromMaybe,
) where

import qualified GHC.Generics as GHC
import Generics.SOP (Generic, I (I))
import Plutarch (
  PType,
  PlutusType,
  S,
  Term,
  perror,
  phoistAcyclic,
  plam,
  pmatch,
  type (:-->),
 )
import Plutarch.Bool (PEq)

-- | Plutus Maybe type, with Scott-encoded repr
data PMaybe (a :: PType) (s :: S)
  = PJust (Term s a)
  | PNothing
  deriving stock (GHC.Generic)
<<<<<<< HEAD
  deriving anyclass (Generic, PlutusType)

pfromMaybe :: Term s (PMaybe a :--> a)
pfromMaybe = phoistAcyclic $
  plam $ \maybe -> pmatch maybe $ \case
    PNothing -> perror
    PJust a -> a
=======
  deriving anyclass (Generic, PlutusType, PEq)
>>>>>>> 50d0c3a5
<|MERGE_RESOLUTION|>--- conflicted
+++ resolved
@@ -23,14 +23,10 @@
   = PJust (Term s a)
   | PNothing
   deriving stock (GHC.Generic)
-<<<<<<< HEAD
-  deriving anyclass (Generic, PlutusType)
+  deriving anyclass (Generic, PlutusType, PEq)
 
 pfromMaybe :: Term s (PMaybe a :--> a)
 pfromMaybe = phoistAcyclic $
   plam $ \maybe -> pmatch maybe $ \case
     PNothing -> perror
-    PJust a -> a
-=======
-  deriving anyclass (Generic, PlutusType, PEq)
->>>>>>> 50d0c3a5
+    PJust a -> a
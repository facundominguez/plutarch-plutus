module Plutarch.Maybe (
  PMaybe (PJust, PNothing),
  pfromJust,
) where

import qualified GHC.Generics as GHC
import Generics.SOP (Generic, HasDatatypeInfo, I (I))
import Plutarch (
  PType,
  PlutusType,
  S,
  Term,
  perror,
  phoistAcyclic,
  plam,
  pmatch,
  type (:-->),
 )
import Plutarch.Bool (PEq)
import Plutarch.Show (PShow)

-- | Plutus Maybe type, with Scott-encoded repr
data PMaybe (a :: PType) (s :: S)
  = PJust (Term s a)
  | PNothing
  deriving stock (GHC.Generic)
<<<<<<< HEAD
  deriving anyclass (Generic, PlutusType, PEq)

{- |
 fallible unwrapping from @PMaybe@
-}
pfromJust :: Term s (PMaybe a :--> a)
pfromJust = phoistAcyclic $
  plam $ \maybe -> pmatch maybe $ \case
    PNothing -> perror
    PJust a -> a
=======
  deriving anyclass (Generic, HasDatatypeInfo, PlutusType, PEq, PShow)
>>>>>>> b3f6cdea
<|MERGE_RESOLUTION|>--- conflicted
+++ resolved
@@ -24,8 +24,7 @@
   = PJust (Term s a)
   | PNothing
   deriving stock (GHC.Generic)
-<<<<<<< HEAD
-  deriving anyclass (Generic, PlutusType, PEq)
+  deriving anyclass (Generic, HasDatatypeInfo, PlutusType, PEq, PShow)
 
 {- |
  fallible unwrapping from @PMaybe@
@@ -34,7 +33,4 @@
 pfromJust = phoistAcyclic $
   plam $ \maybe -> pmatch maybe $ \case
     PNothing -> perror
-    PJust a -> a
-=======
-  deriving anyclass (Generic, HasDatatypeInfo, PlutusType, PEq, PShow)
->>>>>>> b3f6cdea
+    PJust a -> a
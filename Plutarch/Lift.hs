--- conflicted
+++ resolved
@@ -99,13 +99,8 @@
 
 {-
 instance
-<<<<<<< HEAD
-  ( PLC.KnownTypeAst PLC.DefaultUni h
-  , PLC.KnownTypeIn PLC.DefaultUni (UPLC.Term PLC.DeBruijn PLC.DefaultUni PLC.DefaultFun ()) h
-=======
   {-# OVERLAPS #-}
   ( PLC.KnownTypeIn PLC.DefaultUni (UPLC.Term PLC.DeBruijn PLC.DefaultUni PLC.DefaultFun ()) h
->>>>>>> 0ece96c2
   , PLC.DefaultUni `PLC.Contains` h
   ) =>
   PLift (PBuiltinType p h)

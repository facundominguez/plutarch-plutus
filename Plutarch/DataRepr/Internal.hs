--- conflicted
+++ resolved
@@ -128,11 +128,7 @@
 import Plutarch.Unsafe (punsafeCoerce)
 import qualified PlutusLedgerApi.V1 as Ledger
 
-<<<<<<< HEAD
-import Plutarch.Reducible (Flip, Reduce, Reducible)
-=======
 import Plutarch.Reducible (NoReduce, Reduce)
->>>>>>> 84acb6f7
 
 {- | A "record" of `exists a. PAsData a`. The underlying representation is
  `PBuiltinList PData`.
@@ -565,10 +561,6 @@
 newtype HRecP (as :: [(Symbol, PType)]) (s :: S) = HRecP (NoReduce (HRecGeneric (HRecPApply as s)))
   deriving stock (Generic)
 
-<<<<<<< HEAD
--- We could have a more advanced instance but it's not needed really.
-newtype ExcessForField (a :: PType) (s :: S) = ExcessForField (Term s (PAsData a), Reduce (PTryFromExcess PData (PAsData a) s))
-=======
 newtype Flip f a b = Flip (f b a)
   deriving stock (Generic)
 
@@ -585,7 +577,6 @@
   ptryFromData' _ x = runTermCont $ do
     (y, exc) <- tcont $ ptryFrom @a @PData x
     pure (punsafeCoerce y, exc)
->>>>>>> 84acb6f7
 
 -- We could have a more advanced instance but it's not needed really.
 newtype ExcessForField (b :: Bool) (a :: PType) (s :: S) = ExcessForField (Term s (PAsData a), Reduce (Helper2Excess b a s))

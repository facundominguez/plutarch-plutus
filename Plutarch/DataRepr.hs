{-# LANGUAGE AllowAmbiguousTypes #-}
{-# LANGUAGE BlockArguments #-}
{-# LANGUAGE UndecidableInstances #-}
{-# OPTIONS_GHC -Wno-orphans -Wno-redundant-constraints #-}

<<<<<<< HEAD
module Plutarch.DataRepr (PDataRepr, punDataRepr, pindexDataRepr, pmatchDataRepr, DataReprHandlers (..), PDataRecord, PLabeled (..), type PTypes, type PNames, pdhead, pdtail, PIsDataRepr (..), PIsDataReprInstances (..), punsafeIndex, pindexDataRecord) where
=======
module Plutarch.DataRepr (
  PDataRepr,
  punDataRepr,
  pindexDataRepr,
  pmatchDataRepr,
  DataReprHandlers (..),
  PDataList,
  pdhead,
  pdtail,
  PIsDataRepr (..),
  PIsDataReprInstances (..),
  punsafeIndex,
  pindexDataList,
  DerivePConstantViaData (..),
) where
>>>>>>> 1f02587d

import Data.List (groupBy, maximumBy, sortOn)
import Data.Proxy (Proxy)
import GHC.TypeLits (KnownNat, Symbol, natVal)
import Plutarch (Dig, PMatch, TermCont, hashOpenTerm, punsafeBuiltin, punsafeCoerce, runTermCont)
import Plutarch.Bool (pif, (#==))
import Plutarch.Builtin (
  PAsData,
  PBuiltinList,
  PData,
  PIsData,
  pasConstr,
  pdata,
  pfromData,
  pfstBuiltin,
  psndBuiltin,
 )
import Plutarch.Field.HList (type IndexList)
import Plutarch.Integer (PInteger)
import Plutarch.Lift (PConstant, PConstantRepr, PConstanted, PLift, pconstantFromRepr, pconstantToRepr)
import Plutarch.List (punsafeIndex)
import Plutarch.Prelude
import qualified Plutus.V1.Ledger.Api as Ledger
import qualified PlutusCore as PLC

data PDataRecord (as :: [PLabeled]) (s :: S)

data PLabeled = Symbol := PType

pdhead :: Term s (PDataRecord ((l ':= a) : as) :--> PAsData a)
pdhead = phoistAcyclic $ pforce $ punsafeBuiltin PLC.HeadList

pdtail :: Term s (PDataRecord (a ': as) :--> PDataRecord as)
pdtail = phoistAcyclic $ pforce $ punsafeBuiltin PLC.TailList

type family PTypes (as :: [PLabeled]) :: [PType] where
  PTypes '[] = '[]
  PTypes ((l ':= t) ': as) = t ': (PTypes as)

type family PNames (as :: [PLabeled]) :: [Symbol] where
  PNames '[] = '[]
  PNames ((l ':= t) ': as) = l ': (PNames as)

type PDataRepr :: [[PLabeled]] -> PType
data PDataRepr (defs :: [[PLabeled]]) (s :: S)

pasData :: Term s (PDataRepr _) -> Term s PData
pasData = punsafeCoerce

punDataRepr :: Term s (PDataRepr '[def] :--> PDataRecord def)
punDataRepr = phoistAcyclic $
  plam $ \t ->
    plet (pasConstr #$ pasData t) $ \d ->
      (punsafeCoerce $ psndBuiltin # d :: Term _ (PDataRecord def))

pindexDataRepr :: (KnownNat n) => Proxy n -> Term s (PDataRepr (def : defs) :--> PDataRecord (IndexList n (def : defs)))
pindexDataRepr n = phoistAcyclic $
  plam $ \t ->
    plet (pasConstr #$ pasData t) $ \d ->
      let i :: Term _ PInteger = pfstBuiltin # d
       in pif
<<<<<<< HEAD
            (i #== (fromInteger $ toInteger $ natVal $ n))
            (punsafeCoerce $ psndBuiltin # d :: Term _ (PDataRecord _))
=======
            (i #== fromInteger (natVal n))
            (punsafeCoerce $ psndBuiltin # d :: Term _ (PDataList _))
>>>>>>> 1f02587d
            perror

-- | Safely index a DataRecord
pindexDataRecord :: (KnownNat n) => Proxy n -> Term s (PDataRecord xs :--> PAsData (IndexList n (PTypes xs)))
pindexDataRecord n =
  phoistAcyclic $
    punsafeCoerce $
      punsafeIndex @PBuiltinList @PData # ind
  where
    ind :: Term s PInteger
    ind = fromInteger $ natVal n

data DataReprHandlers (out :: PType) (def :: [[PLabeled]]) (s :: S) where
  DRHNil :: DataReprHandlers out '[] s
  DRHCons :: (Term s (PDataRecord def) -> Term s out) -> DataReprHandlers out defs s -> DataReprHandlers out (def : defs) s

pmatchDataRepr :: Term s (PDataRepr (def : defs)) -> DataReprHandlers out (def : defs) s -> Term s out
pmatchDataRepr d handlers =
  plet (pasConstr #$ pasData d) $ \d' ->
    plet (pfstBuiltin # d') $ \constr ->
      plet (psndBuiltin # d') $ \args ->
        let handlers' = applyHandlers args handlers
         in runTermCont (findCommon handlers') $ \common ->
              go
                common
                0
                handlers'
                constr
  where
    hashHandlers :: [Term s out] -> TermCont s [(Dig, Term s out)]
    hashHandlers [] = pure []
    hashHandlers (handler : rest) = do
      hash <- hashOpenTerm handler
      hashes <- hashHandlers rest
      pure $ (hash, handler) : hashes

    findCommon :: [Term s out] -> TermCont s (Dig, Term s out)
    findCommon handlers = do
      l <- hashHandlers handlers
      pure $ head . maximumBy (\x y -> length x `compare` length y) . groupBy (\x y -> fst x == fst y) . sortOn fst $ l

    applyHandlers :: Term s (PBuiltinList PData) -> DataReprHandlers out defs s -> [Term s out]
    applyHandlers _ DRHNil = []
    applyHandlers args (DRHCons handler rest) = handler (punsafeCoerce args) : applyHandlers args rest

    go ::
      (Dig, Term s out) ->
      Integer ->
      [Term s out] ->
      Term s PInteger ->
      Term s out
    go common _ [] _ = snd common
    go common idx (handler : rest) constr =
      runTermCont (hashOpenTerm handler) $ \hhash ->
        if hhash == fst common
          then go common (idx + 1) rest constr
          else
            pif
              (fromInteger idx #== constr)
              handler
              $ go common (idx + 1) rest constr

newtype PIsDataReprInstances (a :: PType) (s :: S) = PIsDataReprInstances (a s)

class (PMatch a, PIsData a) => PIsDataRepr (a :: PType) where
  type PIsDataReprRepr a :: [[PLabeled]]
  pmatchRepr :: forall s b. Term s (PDataRepr (PIsDataReprRepr a)) -> (a s -> Term s b) -> Term s b

instance PIsDataRepr a => PIsData (PIsDataReprInstances a) where
  pdata = punsafeCoerce
  pfromData = punsafeCoerce

instance PIsDataRepr a => PMatch (PIsDataReprInstances a) where
  pmatch x f = pmatchRepr (punsafeCoerce x) (f . PIsDataReprInstances)

newtype DerivePConstantViaData (h :: Type) (p :: PType) = DerivePConstantViaData h

instance (PIsDataRepr p, PLift p, Ledger.FromData h, Ledger.ToData h) => PConstant (DerivePConstantViaData h p) where
  type PConstantRepr (DerivePConstantViaData h p) = Ledger.Data
  type PConstanted (DerivePConstantViaData h p) = p
  pconstantToRepr (DerivePConstantViaData x) = Ledger.toData x
  pconstantFromRepr x = DerivePConstantViaData <$> Ledger.fromData x<|MERGE_RESOLUTION|>--- conflicted
+++ resolved
@@ -3,25 +3,24 @@
 {-# LANGUAGE UndecidableInstances #-}
 {-# OPTIONS_GHC -Wno-orphans -Wno-redundant-constraints #-}
 
-<<<<<<< HEAD
-module Plutarch.DataRepr (PDataRepr, punDataRepr, pindexDataRepr, pmatchDataRepr, DataReprHandlers (..), PDataRecord, PLabeled (..), type PTypes, type PNames, pdhead, pdtail, PIsDataRepr (..), PIsDataReprInstances (..), punsafeIndex, pindexDataRecord) where
-=======
 module Plutarch.DataRepr (
   PDataRepr,
   punDataRepr,
   pindexDataRepr,
   pmatchDataRepr,
   DataReprHandlers (..),
-  PDataList,
+  PDataRecord,
+  PLabeled (..),
+  type PTypes,
+  type PNames,
   pdhead,
   pdtail,
   PIsDataRepr (..),
   PIsDataReprInstances (..),
   punsafeIndex,
-  pindexDataList,
+  pindexDataRecord,
   DerivePConstantViaData (..),
 ) where
->>>>>>> 1f02587d
 
 import Data.List (groupBy, maximumBy, sortOn)
 import Data.Proxy (Proxy)
@@ -83,13 +82,8 @@
     plet (pasConstr #$ pasData t) $ \d ->
       let i :: Term _ PInteger = pfstBuiltin # d
        in pif
-<<<<<<< HEAD
-            (i #== (fromInteger $ toInteger $ natVal $ n))
+            (i #== fromInteger (natVal n))
             (punsafeCoerce $ psndBuiltin # d :: Term _ (PDataRecord _))
-=======
-            (i #== fromInteger (natVal n))
-            (punsafeCoerce $ psndBuiltin # d :: Term _ (PDataList _))
->>>>>>> 1f02587d
             perror
 
 -- | Safely index a DataRecord

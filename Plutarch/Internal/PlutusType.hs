--- conflicted
+++ resolved
@@ -21,11 +21,7 @@
 import Plutarch.DataRepr.Internal.HList.Utils (IndexList)
 import Plutarch.Internal (PType, S, Term, pforce, plam', punsafeCoerce, (:-->))
 import qualified Plutarch.Internal as PI
-<<<<<<< HEAD
-import Plutarch.Internal.Generic (MkSum (mkSum), PCode, PGeneric, gpfrom, gpto)
-=======
 import Plutarch.Internal.Generic (MkNS, PCode, PGeneric, gpfrom, gpto, mkSum)
->>>>>>> 546b7e52
 import Plutarch.Internal.PLam ((#))
 import Plutarch.Internal.TypeFamily (ToPType, ToPType2)
 
@@ -202,22 +198,14 @@
   , ToPType xs ~ IndexList n (PCode s a)
   , GPMatch a (n + 1) xss c s
   , PLamL (ToPType xs) c s
-<<<<<<< HEAD
-  , MkSum n (PCode s a) (Term s)
-=======
   , MkNS n (PCode s a) (NP (Term s))
->>>>>>> 546b7e52
   , All Top (ToPType xs)
   , All Top xs
   ) =>
   GPMatch a n (xs : xss) c s
   where
   gpmatch' f =
-<<<<<<< HEAD
-    plamL @(ToPType xs) @c (f . SOP . mkSum @_ @n @(PCode s a) @(Term s))
-=======
     plamL @(ToPType xs) @c (f . SOP . mkSum @n @(PCode s a) @(Term s))
->>>>>>> 546b7e52
       :* gpmatch' @a @(n + 1) @xss @c @s f
 
 {- |

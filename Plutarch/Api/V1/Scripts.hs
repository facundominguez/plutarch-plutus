{-# LANGUAGE UndecidableInstances #-}
{-# OPTIONS_GHC -Wno-orphans #-}

module Plutarch.Api.V1.Scripts (
  -- * Plutus API Types
  PDatum (PDatum),
  PDatumHash (PDatumHash),
  PRedeemer (PRedeemer),
  PRedeemerHash (PRedeemerHash),
  PStakeValidatorHash (PStakeValidatorHash),
  PValidatorHash (PValidatorHash),
  PScriptHash (PScriptHash),
) where

import qualified PlutusLedgerApi.V1 as Plutus
import qualified PlutusLedgerApi.V1.Scripts as Plutus

import Plutarch.Lift (
  DerivePConstantViaBuiltin (DerivePConstantViaBuiltin),
  PConstantDecl,
  PLifted,
  PUnsafeLiftDecl,
 )
import Plutarch.Prelude
import Plutarch.TryFrom (Flip, PTryFrom (PTryFromExcess, ptryFrom'), ptryFrom)
import Plutarch.Unsafe (punsafeCoerce)

newtype PDatum (s :: S) = PDatum (Term s PData)
  deriving stock (Generic)
  deriving anyclass (PlutusType, PIsData, PEq)
instance DerivePlutusType PDatum where type DPTStrat _ = PlutusTypeNewtype

instance PUnsafeLiftDecl PDatum where type PLifted PDatum = Plutus.Datum
deriving via (DerivePConstantViaBuiltin Plutus.Datum PDatum PData) instance PConstantDecl Plutus.Datum

newtype PRedeemer (s :: S) = PRedeemer (Term s PData)
  deriving stock (Generic)
  deriving anyclass (PlutusType, PIsData, PEq)
instance DerivePlutusType PRedeemer where type DPTStrat _ = PlutusTypeNewtype

instance PUnsafeLiftDecl PRedeemer where type PLifted PRedeemer = Plutus.Redeemer
deriving via (DerivePConstantViaBuiltin Plutus.Redeemer PRedeemer PData) instance PConstantDecl Plutus.Redeemer

newtype PDatumHash (s :: S) = PDatumHash (Term s PByteString)
  deriving stock (Generic)
  deriving anyclass (PlutusType, PIsData, PEq, POrd)
instance DerivePlutusType PDatumHash where type DPTStrat _ = PlutusTypeNewtype

instance PUnsafeLiftDecl PDatumHash where type PLifted PDatumHash = Plutus.DatumHash
deriving via (DerivePConstantViaBuiltin Plutus.DatumHash PDatumHash PByteString) instance PConstantDecl Plutus.DatumHash

newtype PStakeValidatorHash (s :: S) = PStakeValidatorHash (Term s PByteString)
  deriving stock (Generic)
  deriving anyclass (PlutusType, PIsData, PEq, POrd)
instance DerivePlutusType PStakeValidatorHash where type DPTStrat _ = PlutusTypeNewtype

instance PUnsafeLiftDecl PStakeValidatorHash where type PLifted PStakeValidatorHash = Plutus.StakeValidatorHash
deriving via
  (DerivePConstantViaBuiltin Plutus.StakeValidatorHash PStakeValidatorHash PByteString)
  instance
    PConstantDecl Plutus.StakeValidatorHash

newtype PRedeemerHash (s :: S) = PRedeemerHash (Term s PByteString)
  deriving stock (Generic)
  deriving anyclass (PlutusType, PIsData, PEq, POrd)
instance DerivePlutusType PRedeemerHash where type DPTStrat _ = PlutusTypeNewtype

instance PUnsafeLiftDecl PRedeemerHash where type PLifted PRedeemerHash = Plutus.RedeemerHash
deriving via
  (DerivePConstantViaBuiltin Plutus.RedeemerHash PRedeemerHash PByteString)
  instance
    PConstantDecl Plutus.RedeemerHash

newtype PValidatorHash (s :: S) = PValidatorHash (Term s PByteString)
  deriving stock (Generic)
  deriving anyclass (PlutusType, PIsData, PEq, POrd)
instance DerivePlutusType PValidatorHash where type DPTStrat _ = PlutusTypeNewtype

instance PUnsafeLiftDecl PValidatorHash where type PLifted PValidatorHash = Plutus.ValidatorHash
deriving via
  (DerivePConstantViaBuiltin Plutus.ValidatorHash PValidatorHash PByteString)
  instance
    PConstantDecl Plutus.ValidatorHash

<<<<<<< HEAD
instance PTryFrom PData (PAsData PValidatorHash) where
  type PTryFromExcess PData (PAsData PValidatorHash) = Flip Term PValidatorHash
  ptryFrom' opq = runTermCont $ do
    (wrapped :: Term _ (PAsData PByteString), unwrapped :: Term _ PByteString) <-
      tcont $ ptryFrom @(PAsData PByteString) opq
    tcont $ \f -> pif (plengthBS # unwrapped #== 28) (f ()) (ptraceError "a ValidatorHash should be 28 bytes long")
    pure (punsafeCoerce wrapped, pcon . PValidatorHash $ unwrapped)
=======
newtype PMintingPolicyHash (s :: S) = PMintingPolicyHash (Term s PByteString)
  deriving stock (Generic)
  deriving anyclass (PlutusType, PIsData, PEq, POrd)
instance DerivePlutusType PMintingPolicyHash where type DPTStrat _ = PlutusTypeNewtype

instance PUnsafeLiftDecl PMintingPolicyHash where type PLifted PMintingPolicyHash = Plutus.MintingPolicyHash
deriving via
  (DerivePConstantViaBuiltin Plutus.MintingPolicyHash PMintingPolicyHash PByteString)
  instance
    PConstantDecl Plutus.MintingPolicyHash

newtype PScriptHash (s :: S) = PScriptHash (Term s PByteString)
  deriving stock (Generic)
  deriving anyclass (PlutusType, PIsData, PEq, POrd)
instance DerivePlutusType PScriptHash where type DPTStrat _ = PlutusTypeNewtype

instance PUnsafeLiftDecl PScriptHash where type PLifted PScriptHash = Plutus.ScriptHash
deriving via
  (DerivePConstantViaBuiltin Plutus.ScriptHash PScriptHash PByteString)
  instance
    PConstantDecl Plutus.ScriptHash
>>>>>>> fcc8ed8f
<|MERGE_RESOLUTION|>--- conflicted
+++ resolved
@@ -22,8 +22,6 @@
   PUnsafeLiftDecl,
  )
 import Plutarch.Prelude
-import Plutarch.TryFrom (Flip, PTryFrom (PTryFromExcess, ptryFrom'), ptryFrom)
-import Plutarch.Unsafe (punsafeCoerce)
 
 newtype PDatum (s :: S) = PDatum (Term s PData)
   deriving stock (Generic)
@@ -82,15 +80,6 @@
   instance
     PConstantDecl Plutus.ValidatorHash
 
-<<<<<<< HEAD
-instance PTryFrom PData (PAsData PValidatorHash) where
-  type PTryFromExcess PData (PAsData PValidatorHash) = Flip Term PValidatorHash
-  ptryFrom' opq = runTermCont $ do
-    (wrapped :: Term _ (PAsData PByteString), unwrapped :: Term _ PByteString) <-
-      tcont $ ptryFrom @(PAsData PByteString) opq
-    tcont $ \f -> pif (plengthBS # unwrapped #== 28) (f ()) (ptraceError "a ValidatorHash should be 28 bytes long")
-    pure (punsafeCoerce wrapped, pcon . PValidatorHash $ unwrapped)
-=======
 newtype PMintingPolicyHash (s :: S) = PMintingPolicyHash (Term s PByteString)
   deriving stock (Generic)
   deriving anyclass (PlutusType, PIsData, PEq, POrd)
@@ -111,5 +100,4 @@
 deriving via
   (DerivePConstantViaBuiltin Plutus.ScriptHash PScriptHash PByteString)
   instance
-    PConstantDecl Plutus.ScriptHash
->>>>>>> fcc8ed8f
+    PConstantDecl Plutus.ScriptHash
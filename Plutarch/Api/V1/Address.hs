--- conflicted
+++ resolved
@@ -1,5 +1,5 @@
+{-# LANGUAGE FlexibleInstances #-}
 {-# LANGUAGE UndecidableInstances #-}
-{-# LANGUAGE FlexibleInstances #-}
 {-# OPTIONS_GHC -Wno-orphans #-}
 
 module Plutarch.Api.V1.Address (
@@ -28,13 +28,8 @@
   = PPubKeyCredential (Term s (PDataRecord '["_0" ':= PPubKeyHash]))
   | PScriptCredential (Term s (PDataRecord '["_0" ':= PValidatorHash]))
   deriving stock (Generic)
-<<<<<<< HEAD
-  deriving anyclass (PlutusType, PIsData, PEq, POrd, PTryFrom PData)
-instance DerivePlutusType (PCredential) where type DPTStrat _ = PlutusTypeData
-=======
-  deriving anyclass (PlutusType, PIsData, PEq, PPartialOrd, POrd)
+  deriving anyclass (PlutusType, PIsData, PEq, PPartialOrd, POrd, PTryFrom PData)
 instance DerivePlutusType PCredential where type DPTStrat _ = PlutusTypeData
->>>>>>> e23f2d9e
 
 instance PUnsafeLiftDecl PCredential where type PLifted PCredential = Plutus.Credential
 deriving via (DerivePConstantViaData Plutus.Credential PCredential) instance PConstantDecl Plutus.Credential
@@ -53,11 +48,7 @@
           )
       )
   deriving stock (Generic)
-<<<<<<< HEAD
-  deriving anyclass (PlutusType, PIsData, PEq, POrd, PTryFrom PData)
-=======
-  deriving anyclass (PlutusType, PIsData, PEq, PPartialOrd, POrd)
->>>>>>> e23f2d9e
+  deriving anyclass (PlutusType, PIsData, PEq, PPartialOrd, POrd, PTryFrom PData)
 instance DerivePlutusType PStakingCredential where type DPTStrat _ = PlutusTypeData
 
 instance PUnsafeLiftDecl PStakingCredential where type PLifted PStakingCredential = Plutus.StakingCredential
@@ -75,13 +66,8 @@
           )
       )
   deriving stock (Generic)
-<<<<<<< HEAD
-  deriving anyclass (PlutusType, PIsData, PDataFields, PEq, POrd, PTryFrom PData)
-instance DerivePlutusType (PAddress) where type DPTStrat _ = PlutusTypeData
-=======
-  deriving anyclass (PlutusType, PIsData, PDataFields, PEq, PPartialOrd, POrd)
+  deriving anyclass (PlutusType, PIsData, PDataFields, PEq, PPartialOrd, POrd, PTryFrom PData)
 instance DerivePlutusType PAddress where type DPTStrat _ = PlutusTypeData
->>>>>>> e23f2d9e
 
 instance PUnsafeLiftDecl PAddress where type PLifted PAddress = Plutus.Address
 deriving via (DerivePConstantViaData Plutus.Address PAddress) instance PConstantDecl Plutus.Address

{-# LANGUAGE FlexibleInstances #-}
{-# LANGUAGE UndecidableInstances #-}
{-# OPTIONS_GHC -Wno-orphans #-}

module Plutarch.Api.V1.AssocMap (
  PMap (PMap),
  KeyGuarantees (Unsorted, Sorted),

  -- * Creation
  pempty,
  psingleton,
  psingletonData,
  pinsert,
  pinsertData,
  pdelete,
  pfromAscList,
  passertSorted,
  pforgetSorted,

  -- * Lookups
  plookup,
  plookupData,
  pfindWithDefault,
  pfoldAt,
  pnull,

  -- * Folds
  pall,
  pany,

  -- * Filters and traversals
  pfilter,
  pmap,
  pmapData,
  pmapMaybe,
  pmapMaybeData,

  -- * Combining
  pdifference,
  punionWith,
  punionWithData,

  -- * Partial order operations
  pcheckBinRel,
) where

import qualified PlutusLedgerApi.V1 as Plutus
import qualified PlutusTx.AssocMap as PlutusMap
import qualified PlutusTx.Monoid as PlutusTx
import qualified PlutusTx.Semigroup as PlutusTx

import Plutarch.Builtin (
  Flip,
  pasMap,
  pdataImpl,
  pforgetData,
  pfromDataImpl,
  ppairDataBuiltin
  )
import Plutarch.Internal (punsafeBuiltin)
import Plutarch.Internal.Witness (witness)
import Plutarch.Lift (
  PConstantDecl,
  PConstantRepr,
  PConstanted,
  PLifted,
  PUnsafeLiftDecl,
  pconstantFromRepr,
  pconstantToRepr,
  )
import qualified Plutarch.List as List
import Plutarch.Prelude hiding (pall, pany, pfilter, pmap, pnull, psingleton)
<<<<<<< HEAD
import Plutarch.TryFrom (PTryFrom (PTryFromExcess, ptryFrom'))
=======
import qualified Plutarch.Prelude as PPrelude
>>>>>>> e23f2d9e
import Plutarch.Show (PShow)
import Plutarch.Unsafe (punsafeCoerce, punsafeDowncast)
import qualified PlutusCore as PLC

import Prelude hiding (all, any, filter, lookup, null)

import Data.Proxy (Proxy (Proxy))
import Data.Traversable (for)

data KeyGuarantees = Sorted | Unsorted

type PBuiltinListOfPairs k v = PBuiltinList (PBuiltinPair (PAsData k) (PAsData v))

type role PMap nominal nominal nominal nominal
newtype PMap (keysort :: KeyGuarantees) (k :: PType) (v :: PType) (s :: S) = PMap (Term s (PBuiltinList (PBuiltinPair (PAsData k) (PAsData v))))
  deriving stock (Generic)
  deriving anyclass (PlutusType, PShow)
instance DerivePlutusType (PMap keysort k v) where type DPTStrat _ = PlutusTypeNewtype

instance PIsData (PMap keysort k v) where
  pfromDataImpl x = punsafeCoerce $ pasMap # pforgetData x
  pdataImpl x = punsafeBuiltin PLC.MapData # x

instance PEq (PMap 'Sorted k v) where
  x #== y = peqViaData # x # y
    where
      peqViaData :: Term s (PMap 'Sorted k v :--> PMap 'Sorted k v :--> PBool)
      peqViaData = phoistAcyclic $ plam $ \m0 m1 -> pdata m0 #== pdata m1

instance
  ( PLiftData k
  , PLiftData v
  , Ord (PLifted k)
  ) =>
  PUnsafeLiftDecl (PMap 'Unsorted k v)
  where
  type PLifted (PMap 'Unsorted k v) = PlutusMap.Map (PLifted k) (PLifted v)

instance
  ( PConstantData k
  , PConstantData v
  , Ord k
  ) =>
  PConstantDecl (PlutusMap.Map k v)
  where
  type PConstantRepr (PlutusMap.Map k v) = [(Plutus.Data, Plutus.Data)]
  type PConstanted (PlutusMap.Map k v) = PMap 'Unsorted (PConstanted k) (PConstanted v)
  pconstantToRepr m = (\(x, y) -> (Plutus.toData x, Plutus.toData y)) <$> PlutusMap.toList m
  pconstantFromRepr m = fmap PlutusMap.fromList $
    for m $ \(x, y) -> do
      x' <- Plutus.fromData x
      y' <- Plutus.fromData y
      Just (x', y')

instance
  ( PTryFrom PData (PAsData k)
  , PTryFrom PData (PAsData v)
  ) =>
  PTryFrom PData (PAsData (PMap 'Unsorted k v))
  where
  type PTryFromExcess PData (PAsData (PMap 'Unsorted k v)) = Flip Term (PMap 'Unsorted k v)
  ptryFrom' opq = runTermCont $ do
      opq' <- tcont . plet $ pasMap # opq
      unwrapped <- tcont . plet $ List.pmap # ptryFromPair # opq'
      pure (punsafeCoerce opq, pcon . PMap $ unwrapped)
    where
      ptryFromPair :: Term s (PBuiltinPair PData PData :--> PBuiltinPair (PAsData k) (PAsData v))
      ptryFromPair = plam $ \p ->
        ppairDataBuiltin # ptryFrom (pfstBuiltin # p) fst
                         # ptryFrom (psndBuiltin # p) fst

instance (POrd k, PIsData k, PIsData v,
          PTryFrom PData (PAsData k),
          PTryFrom PData (PAsData v)
          ) =>
          PTryFrom PData (PAsData (PMap 'Sorted k v)) where
  type PTryFromExcess PData (PAsData (PMap 'Sorted k v)) = Flip Term (PMap 'Sorted k v)
  ptryFrom' opq = runTermCont $ do
    (opq', _) <- tcont $ ptryFrom @(PAsData (PMap 'Unsorted k v)) opq
    unwrapped <- tcont $ plet . papp passertSorted . pfromData $ opq'
    pure (punsafeCoerce opq, unwrapped)

-- | Tests whether the map is empty.
pnull :: Term s (PMap any k v :--> PBool)
pnull = plam (\map -> List.pnull # pto map)

-- | Look up the given key in a 'PMap'.
plookup :: (PIsData k, PIsData v) => Term s (k :--> PMap any k v :--> PMaybe v)
plookup = phoistAcyclic $
  plam $ \key ->
    plookupDataWith
      # phoistAcyclic (plam $ \pair -> pcon $ PJust $ pfromData $ psndBuiltin # pair)
      # pdata key

-- | Look up the given key data in a 'PMap'.
plookupData :: Term s (PAsData k :--> PMap any k v :--> PMaybe (PAsData v))
plookupData = plookupDataWith # phoistAcyclic (plam $ \pair -> pcon $ PJust $ psndBuiltin # pair)

-- | Look up the given key data in a 'PMap', applying the given function to the found key-value pair.
plookupDataWith ::
  Term
    s
    ( (PBuiltinPair (PAsData k) (PAsData v) :--> PMaybe x)
        :--> PAsData k
        :--> PMap any k v
        :--> PMaybe x
    )
plookupDataWith = phoistAcyclic $
  plam $ \unwrap key map ->
    precList
      ( \self x xs ->
          pif
            (pfstBuiltin # x #== key)
            (unwrap # x)
            (self # xs)
      )
      (const $ pcon PNothing)
      # pto map

-- | Look up the given key in a 'PMap', returning the default value if the key is absent.
pfindWithDefault :: (PIsData k, PIsData v) => Term s (v :--> k :--> PMap any k v :--> v)
pfindWithDefault = phoistAcyclic $ plam $ \def key -> foldAtData # pdata key # def # plam pfromData

{- | Look up the given key in a 'PMap'; return the default if the key is
 absent or apply the argument function to the value data if present.
-}
pfoldAt :: PIsData k => Term s (k :--> r :--> (PAsData v :--> r) :--> PMap any k v :--> r)
pfoldAt = phoistAcyclic $
  plam $ \key -> foldAtData # pdata key

{- | Look up the given key data in a 'PMap'; return the default if the key is
 absent or apply the argument function to the value data if present.
-}
foldAtData :: Term s (PAsData k :--> r :--> (PAsData v :--> r) :--> PMap any k v :--> r)
foldAtData = phoistAcyclic $
  plam $ \key def apply map ->
    precList
      ( \self x xs ->
          pif
            (pfstBuiltin # x #== key)
            (apply #$ psndBuiltin # x)
            (self # xs)
      )
      (const def)
      # pto map

-- | Insert a new key/value pair into the map, overiding the previous if any.
pinsert :: (POrd k, PIsData k, PIsData v) => Term s (k :--> v :--> PMap 'Sorted k v :--> PMap 'Sorted k v)
pinsert = phoistAcyclic $
  plam $ \key val ->
    rebuildAtKey # plam (pcons # (ppairDataBuiltin # pdata key # pdata val) #) # key

-- | Insert a new data-encoded key/value pair into the map, overiding the previous if any.
pinsertData ::
  (POrd k, PIsData k) =>
  Term s (PAsData k :--> PAsData v :--> PMap 'Sorted k v :--> PMap 'Sorted k v)
pinsertData = phoistAcyclic $
  plam $ \key val ->
    rebuildAtKey # plam (pcons # (ppairDataBuiltin # key # val) #) # pfromData key

-- | Delete a key from the map.
pdelete :: (POrd k, PIsData k) => Term s (k :--> PMap 'Sorted k v :--> PMap 'Sorted k v)
pdelete = rebuildAtKey # plam id

-- | Rebuild the map at the given key.
rebuildAtKey ::
  (POrd k, PIsData k) =>
  Term
    s
    ( ( PBuiltinList (PBuiltinPair (PAsData k) (PAsData v))
          :--> PBuiltinList (PBuiltinPair (PAsData k) (PAsData v))
      )
        :--> k
        :--> PMap g k v
        :--> PMap g k v
    )
rebuildAtKey = phoistAcyclic $
  plam $ \handler key map ->
    punsafeDowncast $
      precList
        ( \self x xs ->
            plet (pfromData $ pfstBuiltin # x) $ \k ->
              plam $ \prefix ->
                pif
                  (k #< key)
                  (self # xs #$ plam $ \suffix -> prefix #$ pcons # x # suffix)
                  ( pif
                      (k #== key)
                      (prefix #$ handler # xs)
                      (prefix #$ handler #$ pcons # x # xs)
                  )
        )
        (const $ plam (#$ handler # pnil))
        # pto map
        # plam id

-- | Construct an empty 'PMap'.
pempty :: Term s (PMap 'Sorted k v)
pempty = punsafeDowncast pnil

-- | Construct a singleton 'PMap' with the given key and value.
psingleton :: (PIsData k, PIsData v) => Term s (k :--> v :--> PMap 'Sorted k v)
psingleton = phoistAcyclic $ plam $ \key value -> psingletonData # pdata key # pdata value

-- | Construct a singleton 'PMap' with the given data-encoded key and value.
psingletonData :: Term s (PAsData k :--> PAsData v :--> PMap 'Sorted k v)
psingletonData = phoistAcyclic $
  plam $ \key value -> punsafeDowncast (pcons # (ppairDataBuiltin # key # value) # pnil)

-- | Construct a 'PMap' from a list of key-value pairs, sorted by ascending key data.
pfromAscList :: (POrd k, PIsData k, PIsData v) => Term s (PBuiltinListOfPairs k v :--> PMap 'Sorted k v)
pfromAscList = plam $ (passertSorted #) . pcon . PMap

-- | Assert the map is properly sorted.
passertSorted :: forall k v any s. (POrd k, PIsData k, PIsData v) => Term s (PMap any k v :--> PMap 'Sorted k v)
passertSorted =
  let _ = witness (Proxy :: Proxy (PIsData v))
   in phoistAcyclic $
        plam $ \map ->
          precList
            ( \self x xs ->
                plet (pfromData $ pfstBuiltin # x) $ \k ->
                  plam $ \badKey ->
                    pif
                      (badKey # k)
                      (ptraceError "unsorted map")
                      (self # xs # plam (#< k))
            )
            -- this is actually the empty map so we can
            -- safely assum that it is sorted
            (const . plam . const $ punsafeCoerce map)
            # pto map
            # plam (const $ pcon PFalse)

-- | Forget the knowledge that keys were sorted.
pforgetSorted :: Term s (PMap 'Sorted k v) -> Term s (PMap g k v)
pforgetSorted v = punsafeDowncast (pto v)

instance
  (POrd k, PIsData k, PIsData v, Semigroup (Term s v)) =>
  Semigroup (Term s (PMap 'Sorted k v))
  where
  a <> b = punionWith # plam (<>) # a # b

instance
  (POrd k, PIsData k, PIsData v, Semigroup (Term s v)) =>
  Monoid (Term s (PMap 'Sorted k v))
  where
  mempty = pempty

instance
  (POrd k, PIsData k, PIsData v, PlutusTx.Semigroup (Term s v)) =>
  PlutusTx.Semigroup (Term s (PMap 'Sorted k v))
  where
  a <> b = punionWith # plam (PlutusTx.<>) # a # b

instance
  (POrd k, PIsData k, PIsData v, PlutusTx.Semigroup (Term s v)) =>
  PlutusTx.Monoid (Term s (PMap 'Sorted k v))
  where
  mempty = pempty

instance
  (POrd k, PIsData k, PIsData v, PlutusTx.Group (Term s v)) =>
  PlutusTx.Group (Term s (PMap 'Sorted k v))
  where
  inv a = pmap # plam PlutusTx.inv # a

{- | Combine two 'PMap's applying the given function to any two values that
 share the same key.
-}
punionWith ::
  (POrd k, PIsData k, PIsData v) =>
  Term s ((v :--> v :--> v) :--> PMap 'Sorted k v :--> PMap 'Sorted k v :--> PMap 'Sorted k v)
punionWith = phoistAcyclic $
  plam $
    \combine -> punionWithData #$ plam $
      \x y -> pdata (combine # pfromData x # pfromData y)

data MapUnionCarrier k v s = MapUnionCarrier
  { merge :: Term s (PBuiltinListOfPairs k v :--> PBuiltinListOfPairs k v :--> PBuiltinListOfPairs k v)
  , mergeInsert :: Term s (PBuiltinPair (PAsData k) (PAsData v) :--> PBuiltinListOfPairs k v :--> PBuiltinListOfPairs k v :--> PBuiltinListOfPairs k v)
  }
  deriving stock (Generic)
  deriving anyclass (PlutusType)
instance DerivePlutusType (MapUnionCarrier k v) where type DPTStrat _ = PlutusTypeScott

mapUnionCarrier :: (POrd k, PIsData k) => Term s ((PAsData v :--> PAsData v :--> PAsData v) :--> MapUnionCarrier k v :--> MapUnionCarrier k v)
mapUnionCarrier = phoistAcyclic $ plam \combine self ->
  let mergeInsert = pmatch self \(MapUnionCarrier {mergeInsert}) -> mergeInsert
      merge = pmatch self \(MapUnionCarrier {merge}) -> merge
   in pcon $
        MapUnionCarrier
          { merge = plam $ \xs ys -> pmatch xs $ \case
              PNil -> ys
              PCons x xs' -> mergeInsert # x # xs' # ys
          , mergeInsert = plam $ \x xs ys ->
              pmatch ys $ \case
                PNil -> pcons # x # xs
                PCons y1 ys' ->
                  plet y1 $ \y ->
                    plet (pfstBuiltin # x) $ \xk ->
                      plet (pfstBuiltin # y) $ \yk ->
                        pif
                          (xk #== yk)
                          ( pcons
                              # (ppairDataBuiltin # xk #$ combine # (psndBuiltin # x) # (psndBuiltin # y))
                              #$ merge
                              # xs
                              # ys'
                          )
                          ( pif
                              (pfromData xk #< pfromData yk)
                              ( pcons
                                  # x
                                  # (mergeInsert # y # ys' # xs)
                              )
                              ( pcons
                                  # y
                                  # (mergeInsert # x # xs # ys')
                              )
                          )
          }

mapUnion :: forall k v s. (POrd k, PIsData k) => Term s ((PAsData v :--> PAsData v :--> PAsData v) :--> MapUnionCarrier k v)
mapUnion = phoistAcyclic $ plam \combine -> punsafeCoerce pfix # (mapUnionCarrier # combine :: Term _ (MapUnionCarrier k v :--> MapUnionCarrier k v))

{- | Combine two 'PMap's applying the given function to any two data-encoded
 values that share the same key.
-}
punionWithData ::
  (POrd k, PIsData k) =>
  Term
    s
    ( (PAsData v :--> PAsData v :--> PAsData v)
        :--> PMap 'Sorted k v
        :--> PMap 'Sorted k v
        :--> PMap 'Sorted k v
    )
punionWithData = phoistAcyclic $
  plam $ \combine x y ->
    pcon $ PMap $ (pmatch (mapUnion # combine) \(MapUnionCarrier {merge}) -> merge) # pto x # pto y

-- | Difference of two maps. Return elements of the first map not existing in the second map.
pdifference :: PIsData k => Term s (PMap g k a :--> PMap any k b :--> PMap g k a)
pdifference = phoistAcyclic $
  plam $ \left right ->
    pcon . PMap $
      precList
        ( \self x xs ->
            plet (self # xs) $ \xs' ->
              pfoldAt
                # pfromData (pfstBuiltin # x)
                # (pcons # x # xs')
                # plam (const xs')
                # right
        )
        (const pnil)
        # pto left

-- | Tests if all values in the map satisfy the given predicate.
pall :: PIsData v => Term s ((v :--> PBool) :--> PMap any k v :--> PBool)
pall = phoistAcyclic $
  plam $ \pred map ->
    List.pall # plam (\pair -> pred #$ pfromData $ psndBuiltin # pair) # pto map

-- | Tests if anu value in the map satisfies the given predicate.
pany :: PIsData v => Term s ((v :--> PBool) :--> PMap any k v :--> PBool)
pany = phoistAcyclic $
  plam $ \pred map ->
    List.pany # plam (\pair -> pred #$ pfromData $ psndBuiltin # pair) # pto map

-- | Filters the map so it contains only the values that satisfy the given predicate.
pfilter :: PIsData v => Term s ((v :--> PBool) :--> PMap g k v :--> PMap g k v)
pfilter = phoistAcyclic $
  plam $ \pred ->
    pmapMaybe #$ plam $ \v -> pif (pred # v) (pcon $ PJust v) (pcon PNothing)

-- | Maps and filters the map, much like 'Data.List.mapMaybe'.
pmapMaybe ::
  (PIsData a, PIsData b) =>
  Term s ((a :--> PMaybe b) :--> PMap g k a :--> PMap g k b)
pmapMaybe = phoistAcyclic $
  plam $ \f -> pmapMaybeData #$ plam $ \v -> pmatch (f # pfromData v) $ \case
    PNothing -> pcon PNothing
    PJust v' -> pcon $ PJust (pdata v')

pmapMaybeData ::
  Term s ((PAsData a :--> PMaybe (PAsData b)) :--> PMap g k a :--> PMap g k b)
pmapMaybeData = phoistAcyclic $
  plam $ \f map ->
    pcon . PMap $
      precList
        ( \self x xs ->
            plet (self # xs) $ \xs' ->
              pmatch (f #$ psndBuiltin # x) $ \case
                PNothing -> xs'
                PJust v -> pcons # (ppairDataBuiltin # (pfstBuiltin # x) # v) # xs'
        )
        (const pnil)
        # pto map

-- | Applies a function to every value in the map, much like 'Data.List.map'.
pmap ::
  (PIsData a, PIsData b) =>
  Term s ((a :--> b) :--> PMap g k a :--> PMap g k b)
pmap = phoistAcyclic $
  plam $ \f -> pmapData #$ plam $ \v -> pdata (f # pfromData v)

pmapData ::
  Term s ((PAsData a :--> PAsData b) :--> PMap g k a :--> PMap g k b)
pmapData = phoistAcyclic $
  plam $ \f map ->
    pcon . PMap $
      precList
        ( \self x xs ->
            pcons
              # (ppairDataBuiltin # (pfstBuiltin # x) # (f #$ psndBuiltin # x))
              # (self # xs)
        )
        (const pnil)
        # pto map

{- | Given a comparison function and a "zero" value, check whether a binary relation holds over
2 sorted 'PMap's.

This is primarily intended to be used with 'PValue'.
-}
pcheckBinRel ::
  forall k v s.
  (POrd k, PIsData k, PIsData v) =>
  Term
    s
    ( (v :--> v :--> PBool)
        :--> v
        :--> PMap 'Sorted k v
        :--> PMap 'Sorted k v
        :--> PBool
    )
pcheckBinRel = phoistAcyclic $
  plam $ \f z m1 m2 ->
    let inner = pfix #$ plam $ \self l1 l2 ->
          pelimList
            ( \x xs ->
                plet (pfromData $ psndBuiltin # x) $ \v1 ->
                  pelimList
                    ( \y ys -> unTermCont $ do
                        v2 <- tcont . plet . pfromData $ psndBuiltin # y
                        k1 <- tcont . plet . pfromData $ pfstBuiltin # x
                        k2 <- tcont . plet . pfromData $ pfstBuiltin # y
                        pure $
                          pif
                            (k1 #== k2)
                            ( f # v1 # v2 #&& self
                                # xs
                                # ys
                            )
                            $ pif
                              (k1 #< k2)
                              (f # v1 # z #&& self # xs # l2)
                              $ f # z # v2 #&& self
                                # l1
                                # ys
                    )
                    ( f # v1 # z
                        #&& PPrelude.pall
                          # plam (\p -> f # pfromData (psndBuiltin # p) # z)
                          # xs
                    )
                    l2
            )
            (PPrelude.pall # plam (\p -> f # z #$ pfromData $ psndBuiltin # p) # l2)
            l1
     in inner # pto m1 # pto m2<|MERGE_RESOLUTION|>--- conflicted
+++ resolved
@@ -55,8 +55,8 @@
   pdataImpl,
   pforgetData,
   pfromDataImpl,
-  ppairDataBuiltin
-  )
+  ppairDataBuiltin,
+ )
 import Plutarch.Internal (punsafeBuiltin)
 import Plutarch.Internal.Witness (witness)
 import Plutarch.Lift (
@@ -67,15 +67,12 @@
   PUnsafeLiftDecl,
   pconstantFromRepr,
   pconstantToRepr,
-  )
+ )
 import qualified Plutarch.List as List
 import Plutarch.Prelude hiding (pall, pany, pfilter, pmap, pnull, psingleton)
-<<<<<<< HEAD
+import qualified Plutarch.Prelude as PPrelude
+import Plutarch.Show (PShow)
 import Plutarch.TryFrom (PTryFrom (PTryFromExcess, ptryFrom'))
-=======
-import qualified Plutarch.Prelude as PPrelude
->>>>>>> e23f2d9e
-import Plutarch.Show (PShow)
 import Plutarch.Unsafe (punsafeCoerce, punsafeDowncast)
 import qualified PlutusCore as PLC
 
@@ -137,20 +134,24 @@
   where
   type PTryFromExcess PData (PAsData (PMap 'Unsorted k v)) = Flip Term (PMap 'Unsorted k v)
   ptryFrom' opq = runTermCont $ do
-      opq' <- tcont . plet $ pasMap # opq
-      unwrapped <- tcont . plet $ List.pmap # ptryFromPair # opq'
-      pure (punsafeCoerce opq, pcon . PMap $ unwrapped)
+    opq' <- tcont . plet $ pasMap # opq
+    unwrapped <- tcont . plet $ List.pmap # ptryFromPair # opq'
+    pure (punsafeCoerce opq, pcon . PMap $ unwrapped)
     where
       ptryFromPair :: Term s (PBuiltinPair PData PData :--> PBuiltinPair (PAsData k) (PAsData v))
       ptryFromPair = plam $ \p ->
         ppairDataBuiltin # ptryFrom (pfstBuiltin # p) fst
-                         # ptryFrom (psndBuiltin # p) fst
-
-instance (POrd k, PIsData k, PIsData v,
-          PTryFrom PData (PAsData k),
-          PTryFrom PData (PAsData v)
-          ) =>
-          PTryFrom PData (PAsData (PMap 'Sorted k v)) where
+          # ptryFrom (psndBuiltin # p) fst
+
+instance
+  ( POrd k
+  , PIsData k
+  , PIsData v
+  , PTryFrom PData (PAsData k)
+  , PTryFrom PData (PAsData v)
+  ) =>
+  PTryFrom PData (PAsData (PMap 'Sorted k v))
+  where
   type PTryFromExcess PData (PAsData (PMap 'Sorted k v)) = Flip Term (PMap 'Sorted k v)
   ptryFrom' opq = runTermCont $ do
     (opq', _) <- tcont $ ptryFrom @(PAsData (PMap 'Unsorted k v)) opq

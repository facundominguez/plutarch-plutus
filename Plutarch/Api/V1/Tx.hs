--- conflicted
+++ resolved
@@ -52,11 +52,12 @@
   ptryFrom' opq = runTermCont $ do
     opq' <- tcont . plet $ pasConstr # opq
     dataBs <- tcont $ \f ->
-      pif (pfstBuiltin # opq' #== 0 #&& plength # (psndBuiltin # opq') #== 1)
+      pif
+        (pfstBuiltin # opq' #== 0 #&& plength # (psndBuiltin # opq') #== 1)
         (f $ phead #$ psndBuiltin # opq')
         (ptraceError "bad TxId constructor")
     unwrapped <- tcont . plet $ ptryFrom @(PAsData PByteString) dataBs snd
-    tcont $ \f -> 
+    tcont $ \f ->
       pif (plengthBS # unwrapped #== 28) (f ()) (ptraceError "a TxId must be 28 bytes long")
     pure (punsafeCoerce opq, pcon . PTxId $ pdcons # pdata unwrapped # pdnil)
 
@@ -72,11 +73,7 @@
           )
       )
   deriving stock (Generic)
-<<<<<<< HEAD
-  deriving anyclass (PlutusType, PIsData, PDataFields, PEq, POrd, PTryFrom PData)
-=======
-  deriving anyclass (PlutusType, PIsData, PDataFields, PEq, PPartialOrd, POrd)
->>>>>>> e23f2d9e
+  deriving anyclass (PlutusType, PIsData, PDataFields, PEq, PPartialOrd, POrd, PTryFrom PData)
 
 instance DerivePlutusType PTxOutRef where type DPTStrat _ = PlutusTypeData
 

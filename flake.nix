{
  description = "plutarch";

  inputs.haskell-nix.url = "github:L-as/haskell.nix?ref=master";
  inputs.nixpkgs.follows = "haskell-nix/nixpkgs-unstable";
  inputs.flake-compat-ci.url = "github:hercules-ci/flake-compat-ci";

  # https://github.com/input-output-hk/plutus/pull/4328
  inputs.plutus.url = "github:L-as/plutus?ref=master";
  # https://github.com/input-output-hk/cardano-prelude/pull/162
  inputs.cardano-prelude.url = "github:locallycompact/cardano-prelude?rev=93f95047bb36a055bdd56fb0cafd887c072cdce2";
  inputs.cardano-prelude.flake = false;
  inputs.cardano-base.url = "github:input-output-hk/cardano-base";
  inputs.cardano-base.flake = false;
  inputs.cardano-crypto.url = "github:input-output-hk/cardano-crypto?rev=07397f0e50da97eaa0575d93bee7ac4b2b2576ec";
  inputs.cardano-crypto.flake = false;
  # https://github.com/Quid2/flat/pull/27
  inputs.flat.url = "github:Quid2/flat?rev=41a040c413351e021982bb78bd00f750628f8060";
  inputs.flat.flake = false;
  # https://github.com/input-output-hk/Win32-network/pull/10
  inputs.Win32-network.url = "github:input-output-hk/Win32-network?rev=2d1a01c7cbb9f68a1aefe2934aad6c70644ebfea";
  inputs.Win32-network.flake = false;
  # https://github.com/haskell-foundation/foundation/pull/555
  inputs.foundation.url = "github:haskell-foundation/foundation?rev=0bb195e1fea06d144dafc5af9a0ff79af0a5f4a0";
  inputs.foundation.flake = false;
  # https://github.com/locallycompact/protolude
  inputs.protolude.url = "github:protolude/protolude?rev=d821ef0ac7552cfa2c3e7a7bdf29539f57e3fae6";
  inputs.protolude.flake = false;
  # https://github.com/vincenthz/hs-memory/pull/87
  inputs.hs-memory.url = "github:vincenthz/hs-memory?rev=3cf661a8a9a8ac028df77daa88e8d65c55a3347a";
  inputs.hs-memory.flake = false;
  # https://github.com/haskell-crypto/cryptonite/issues/357
  inputs.cryptonite.url = "github:haskell-crypto/cryptonite?rev=cec291d988f0f17828384f3358214ab9bf724a13";
  inputs.cryptonite.flake = false;
  # https://github.com/JonasDuregard/sized-functors/pull/10
  inputs.sized-functors.url = "github:JonasDuregard/sized-functors?rev=fe6bf78a1b97ff7429630d0e8974c9bc40945dcf";
  inputs.sized-functors.flake = false;
  # https://github.com/mokus0/th-extras/pull/17
  inputs.th-extras.url = "github:mokus0/th-extras?rev=787ed752c1e5d41b5903b74e171ed087de38bffa";
  inputs.th-extras.flake = false;
  inputs.Shrinker.url = "github:Plutonomicon/Shrinker";
  inputs.Shrinker.flake = false;

  outputs = inputs@{ self, nixpkgs, haskell-nix, plutus, flake-compat-ci, ... }:
    let
      extraSources = [
        {
          src = inputs.protolude;
          subdirs = [ "." ];
        }
        {
          src = inputs.foundation;
          subdirs = [
            "foundation"
            "basement"
          ];
        }
        {
          src = inputs.cardano-prelude;
          subdirs = [
            "cardano-prelude"
            # "cardano-prelude-test"
          ];
        }
        {
          src = inputs.hs-memory;
          subdirs = [ "." ];
        }
        {
          src = inputs.cardano-crypto;
          subdirs = [ "." ];
        }
        {
          src = inputs.cryptonite;
          subdirs = [ "." ];
        }
        {
          src = inputs.flat;
          subdirs = [ "." ];
        }
        {
          src = inputs.cardano-base;
          subdirs = [
            # "base-deriving-via"
            "binary"
            # "binary/test"
            "cardano-crypto-class"
            # "cardano-crypto-praos"
            # "cardano-crypto-tests"
            # "measures"
            # "orphans-deriving-via"
            # "slotting"
            # "strict-containers"
          ];
        }
        {
          src = inputs.sized-functors;
          subdirs = [ "." ];
        }
        {
          src = inputs.th-extras;
          subdirs = [ "." ];
        }
        {
          src = inputs.plutus;
          subdirs = [
            #"plutus-benchmark"
            "plutus-core"
            #"plutus-errors"
            "plutus-ledger-api"
            #"plutus-metatheory"
            "plutus-tx"
            #"plutus-tx-plugin"
            "prettyprinter-configurable"
            "word-array"
            #"stubs/plutus-ghc-stub"
          ];
        }
      ];

      supportedSystems = with nixpkgs.lib.systems.supported; tier1 ++ tier2 ++ tier3;

      perSystem = nixpkgs.lib.genAttrs supportedSystems;

      nixpkgsFor = system: import nixpkgs { inherit system; overlays = [ haskell-nix.overlay ]; inherit (haskell-nix) config; };
      nixpkgsFor' = system: import nixpkgs { inherit system; inherit (haskell-nix) config; };

      ghcVersion = "ghc921";
      tools.fourmolu = {};

      projectFor = system:
        let pkgs = nixpkgsFor system; in
        let pkgs' = nixpkgsFor' system; in
        (nixpkgsFor system).haskell-nix.cabalProject' {
          src = ./.;
          compiler-nix-name = ghcVersion;
          cabalProjectFileName = "cabal.project";
          inherit extraSources;
          modules = [{
            packages = {
              basement.src = "${inputs.foundation}/basement";
              basement.components.library.postUnpack = "\n";
              cardano-binary.doHaddock = false;
              cardano-binary.ghcOptions = [ "-Wwarn" ];
              cardano-binary.src = "${inputs.cardano-base}/binary";
              cardano-binary.components.library.postUnpack = "\n";
              cardano-crypto-class.components.library.pkgconfig = nixpkgs.lib.mkForce [ [ (import plutus { inherit system; }).pkgs.libsodium-vrf ] ];
              cardano-crypto-class.doHaddock = false;
              cardano-crypto-class.ghcOptions = [ "-Wwarn" ];
              cardano-crypto-class.src = "${inputs.cardano-base}/cardano-crypto-class";
              cardano-crypto-class.components.library.postUnpack = "\n";
              cardano-crypto-praos.components.library.pkgconfig = nixpkgs.lib.mkForce [ [ (import plutus { inherit system; }).pkgs.libsodium-vrf ] ];
              cardano-crypto.src = "${inputs.cardano-crypto}";
              cardano-crypto.components.library.postUnpack = "\n";
              cardano-prelude.doHaddock = false; # somehow above options are not applied?
              cardano-prelude.ghcOptions = [ "-Wwarn" ];
              cardano-prelude.src = "${inputs.cardano-prelude}/cardano-prelude";
              cardano-prelude.components.library.postUnpack = "\n";
              cryptonite.src = "${inputs.cryptonite}";
              cryptonite.components.library.postUnpack = "\n";
              flat.src = "${inputs.flat}";
              flat.components.library.postUnpack = "\n";
              foundation.src = "${inputs.foundation}/foundation";
              foundation.components.library.postUnpack = "\n";
              memory.src = "${inputs.hs-memory}";
              memory.components.library.postUnpack = "\n";
              plutus-core.src = "${inputs.plutus}/plutus-core";
              plutus-core.components.library.postUnpack = "\n";
              plutus-tx.src = "${inputs.plutus}/plutus-tx";
              plutus-tx.components.library.postUnpack = "\n";
              plutus-ledger-api.src = "${inputs.plutus}/plutus-ledger-api";
              plutus-ledger-api.components.library.postUnpack = "\n";
              #prettyprinter-configurable.src = "${inputs.plutus}/prettyprinter-configurable";
              #prettyprinter-configurable.components.library.postUnpack = "\n";
              protolude.src = "${inputs.protolude}";
              protolude.components.library.postUnpack = "\n";
              word-array.src = "${inputs.plutus}/word-array";
              word-array.components.library.postUnpack = "\n";
            };
          }];
          shell = {
            withHoogle = true;

            exactDeps = true;

            # We use the ones from Nixpkgs, since they are cached reliably.
            # Eventually we will probably want to build these with haskell.nix.
<<<<<<< HEAD
            nativeBuildInputs = [ pkgs'.cabal-install pkgs'.hlint ];
=======
            nativeBuildInputs = [ pkgs'.cabal-install pkgs'.hlint pkgs'.haskellPackages.fourmolu pkgs'.haskellPackages.cabal-fmt pkgs'.nixpkgs-fmt ];
>>>>>>> 082b4c68

            # FIXME: add HLS back
            # Use https://github.com/haskell/haskell-language-server/pull/2503 ?
            # tools = {
            #   haskell-language-server = {};  # Must use haskell.nix, because the compiler version should match
            # };

            inherit tools;

            additional = ps: [
              ps.plutus-ledger-api
              #ps.shrinker
              #ps.shrinker-testing
            ];
          };
        };

<<<<<<< HEAD
        formatCheckFor = system:
          let
            pkgs = nixpkgsFor system;
          in
            pkgs.runCommand "format-check" {
              nativeBuildInputs = [ (pkgs.haskell-nix.tools ghcVersion { inherit (tools) fourmolu; }).fourmolu ];
            } ''
              export LC_CTYPE=C.UTF-8
              export LC_ALL=C.UTF-8
              export LANG=C.UTF-8
              cd ${self}
              ./bin/format || (echo "    Please run ./bin/format" ; exit 1)
              mkdir $out
            ''
          ;
=======
      formatCheckFor = system:
        let
          pkgs = nixpkgsFor system;
        in
        pkgs.runCommand "format-check"
          {
            nativeBuildInputs = [ pkgs.haskellPackages.fourmolu ];
          } ''
          export LC_CTYPE=C.UTF-8
          export LC_ALL=C.UTF-8
          export LANG=C.UTF-8
          cd ${self}
          ./bin/format || (echo "    Please run ./bin/format" ; exit 1)
          mkdir $out
        ''
      ;
>>>>>>> 082b4c68
    in
    {
      inherit extraSources;

      project = perSystem projectFor;
      flake = perSystem (system: (projectFor system).flake { });

      # this could be done automatically, but would reduce readability
      packages = perSystem (system: self.flake.${system}.packages);
      checks = perSystem (system:
        self.flake.${system}.checks
        // {
          formatCheck = formatCheckFor system;
          benchmark = (nixpkgsFor system).runCommand "benchmark" { } "${self.apps.${system}.benchmark.program} | tee $out";
        }
      );
      check = perSystem (system:
        (nixpkgsFor system).runCommand "combined-test"
          {
            nativeBuildInputs = builtins.attrValues self.checks.${system};
          } "touch $out"
      );
      apps = perSystem (system:
        self.flake.${system}.apps
        // {
          benchmark = {
            type = "app";
            program = "${self.flake.${system}.packages."plutarch:bench:perf"}/bin/perf";
          };
        }
      );
      devShell = perSystem (system: self.flake.${system}.devShell);

      nixCi = flake-compat-ci.lib.recurseIntoFlakeWith {
        flake = self;
        systems = [ "x86_64-linux" ];
      };
    };
}<|MERGE_RESOLUTION|>--- conflicted
+++ resolved
@@ -126,7 +126,7 @@
       nixpkgsFor' = system: import nixpkgs { inherit system; inherit (haskell-nix) config; };
 
       ghcVersion = "ghc921";
-      tools.fourmolu = {};
+      tools.fourmolu = { };
 
       projectFor = system:
         let pkgs = nixpkgsFor system; in
@@ -185,11 +185,7 @@
 
             # We use the ones from Nixpkgs, since they are cached reliably.
             # Eventually we will probably want to build these with haskell.nix.
-<<<<<<< HEAD
-            nativeBuildInputs = [ pkgs'.cabal-install pkgs'.hlint ];
-=======
-            nativeBuildInputs = [ pkgs'.cabal-install pkgs'.hlint pkgs'.haskellPackages.fourmolu pkgs'.haskellPackages.cabal-fmt pkgs'.nixpkgs-fmt ];
->>>>>>> 082b4c68
+            nativeBuildInputs = [ pkgs'.cabal-install pkgs'.hlint pkgs'.haskellPackages.cabal-fmt pkgs'.nixpkgs-fmt ];
 
             # FIXME: add HLS back
             # Use https://github.com/haskell/haskell-language-server/pull/2503 ?
@@ -207,30 +203,13 @@
           };
         };
 
-<<<<<<< HEAD
-        formatCheckFor = system:
-          let
-            pkgs = nixpkgsFor system;
-          in
-            pkgs.runCommand "format-check" {
-              nativeBuildInputs = [ (pkgs.haskell-nix.tools ghcVersion { inherit (tools) fourmolu; }).fourmolu ];
-            } ''
-              export LC_CTYPE=C.UTF-8
-              export LC_ALL=C.UTF-8
-              export LANG=C.UTF-8
-              cd ${self}
-              ./bin/format || (echo "    Please run ./bin/format" ; exit 1)
-              mkdir $out
-            ''
-          ;
-=======
       formatCheckFor = system:
         let
           pkgs = nixpkgsFor system;
         in
         pkgs.runCommand "format-check"
           {
-            nativeBuildInputs = [ pkgs.haskellPackages.fourmolu ];
+            nativeBuildInputs = [ (pkgs.haskell-nix.tools ghcVersion { inherit (tools) fourmolu; }).fourmolu ];
           } ''
           export LC_CTYPE=C.UTF-8
           export LC_ALL=C.UTF-8
@@ -240,7 +219,6 @@
           mkdir $out
         ''
       ;
->>>>>>> 082b4c68
     in
     {
       inherit extraSources;

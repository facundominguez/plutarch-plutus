This document describes various concepts applicable in Plutarch.

> Note: If you spot any mistakes/have any related questions that this guide lacks the answer to, please don't hesitate to raise an issue. The goal is to have high quality documentation for Plutarch users!

<details>
<summary> Table of Contents </summary>

<<<<<<< HEAD
-   [Hoisting, metaprogramming,  and fundamentals](#hoisting-metaprogramming--and-fundamentals)
    -   [Hoisting Operators](#hoisting-operators)
-   [What is the `s`?](#what-is-the-s)
-   [eDSL Types in Plutarch](#edsl-types-in-plutarch)
-   [`plet` to avoid work duplication](#plet-to-avoid-work-duplication)
-   [Tracing](#tracing)
-   [Raising errors](#raising-errors)
-   [Delay and Force](#delay-and-force)
-   [Data encoding and Scott encoding](#data-encoding-and-scott-encoding)
-   [Unsafe functions](#unsafe-functions)
=======
- [Hoisting, metaprogramming, and fundamentals](#hoisting-metaprogramming-and-fundamentals)
  - [Hoisting Operators](#hoisting-operators)
- [What is the `s`?](#what-is-the-s)
- [eDSL Types in Plutarch](#edsl-types-in-plutarch)
- [`plet` to avoid work duplication](#plet-to-avoid-work-duplication)
- [Tracing](#tracing)
- [Raising errors](#raising-errors)
- [Delay and Force](#delay-and-force)
- [Data encoding and Scott encoding](#data-encoding-and-scott-encoding)
- [Unsafe functions](#unsafe-functions)
>>>>>>> e1e5cf84

</details>

# Hoisting, metaprogramming, and fundamentals

What is essentially happening here, is that we have a 2-stage compilation process.

> Jack: Plutarch may be conceived as having a two-stage compilation process. N.B. Numbers less than 10 should often be written as a word.

First GHC compiles our code, then our code generates an _AST_ of our Plutus script,

which is then serialized using `compile`.

The important thing to note, is that when you have a definition like:

```haskell
x :: Term s PInteger
x = something complex
```

Any use of `x` will inline the **full definition** of `x`. `x + x` will duplicate `something complex` in the AST. To avoid this, you should [use `plet` in order to avoid duplicate work](#plet-to-avoid-work-duplication). Do note that this is **strictly evaluated, and hence isn't always the best solution.**

There is however still a problem: What about top-level functions, like `fib`, `sum`, `filter`, and such? We can use `plet` to avoid duplicating the definition, but this is error-prone, since to do this perfectly each function that generates part of the AST would need to have access to the `plet`'ed definitions, meaning that we'd likely have to put it into a record or typeclass.

> Jack: problem: what...

> Jack: but this _is_ error-prone.

To solve this problem, Plutarch supports _hoisting_. Hoisting only works for _closed terms_, that is, terms that don't reference any free variables (introduced by `plam`).

Hoisted terms are essentially moved to a top-level `plet`, i.e. it's essentially common subexpression elimination. Do note that because of this, your hoisted term is **also strictly evaluated, meaning that you shouldn't hoist non-lazy complex computations (use e.g.** `pdelay` **to avoid this).**

> Jack: sub-expression

## Hoisting Operators

For the sake of convenience, you often would want to use operators - which must be Haskell level functions. This is the case for `+`, `-`, `#==` and many more.

Choosing convenience over efficiency is difficult, but if you notice that your operator uses complex logic and may end up creating big terms - you can trivially factor out the logic into a Plutarch level function, hoist it, and simply apply that function within the operator.

Consider boolean or-

```hs
(#||) :: Term s PBool -> Term s PBool -> Term s PBool
x #|| y = pif x (pconstant True) $ pif y (pconstant True) $ pconstant False
```

You can factor out most of the logic to a Plutarch level function, and apply that in the operator definition-

```hs
(#||) :: Term s PBool -> Term s PBool -> Term s PBool
x #|| y = por # x # pdelay y

por :: Term s (PBool :--> PDelayed PBool :--> PBool)
por = phoistAcyclic $ plam $ \x y -> pif' # x # pconstant True # pforce y
```

In general the pattern goes like this-

```hs
(<//>) :: Term s x -> Term s y -> Term s z
x <//> y = f # x # y

f :: Term s (x :--> y :--> z)
f = phoistAcyclic $ plam $ \x y -> <complex computation>
```

(OR, simply inlined)

```hs
(<//>) :: Term s x -> Term s y -> Term s z
x <//> y = (\f -> f # x # y) $ phoistAcyclic $ plam $ \x y -> <complex computation>
```

> Note: You don't even need to export the Plutarch level function or anything! You can simply have that complex logic factored out into a _hoisted, internal Plutarch function_ and everything will work just fine!

# What is the `s`?

The `s` essentially represents the context, and is like the `s` of `ST`.

It's used to distinguish between closed and open terms:

<<<<<<< HEAD
-   Closed term: `type ClosedTerm = forall s. Term s a`
-   Arbitrary term: `exists s. Term s a`
-   NB: `(exists s. Term s a) -> b` is isomorphic to
-   `forall s. Term s a → b`
=======
- Closed term: `type ClosedTerm = forall s. Term s a`
- Arbitrary term: `exists s. Term s a`
- NB: `(exists s. Term s a) -> b` is isomorphic to
- `forall s. Term s a -> b`
>>>>>>> e1e5cf84

# eDSL Types in Plutarch

Most types prefixed with `P` are eDSL-level types, meaning that they're meant to be used with `Term`. They are merely used as a tag, and what Haskell value they can hold is not important. Their kind must be `PType`.

# `plet` to avoid work duplication

Sometimes, when writing Haskell level functions for generating Plutarch terms, you may find yourself needing to re-use the Haskell level function's argument multiple times-

> Jack: arguments

```hs
foo :: Term s PString -> Term s PString
foo x = x <> x
```

This is _really_ bad if `x` is actually represented by a big unevaluated computation yielding `Term s PString`. Whenever you find yourself using a Haskell level function argument multiple times - you may want to _strictly_ evaluate it first. `plet` lets you do just that-

```hs
foo :: Term s PString -> Term s PString
foo x' = plet x' $ \x -> x <> x
```

> Aside: How do you know whether something is "actually represented by a big unevaluated computation"? Well, it depends on the callsite and the usage! There's no real way to know while writing a function. The rule of thumb is to `plet` the argument in a Haskell level function regardless (only if it's used multiple times). Duplicate `plet`s back to back are actually optimized to a singular `plet` anyway.

Also see: [Don't duplicate work](./TRICKS.md#dont-duplicate-work).

# Tracing
<<<<<<< HEAD

You can use the functions `ptrace`, `ptraceError`, `ptraceIfFalse`, `ptraceIfTrue` (from `Plutarch.Trace`) for tracing. These behave similarly to the ones you're used to from [PlutusTx](https://playground.plutus.iohkdev.io/doc/haddock/plutus-tx/html/PlutusTx-Trace.html).
=======
You can use the functions `ptrace`, `ptraceError`, `ptraceIfFalse`, `ptraceIfTrue` (from `Plutarch.Trace` or `Plutarch.Prelude`) for tracing. These behave similarly to the ones you're used to from [PlutusTx](https://playground.plutus.iohkdev.io/doc/haddock/plutus-tx/html/PlutusTx-Trace.html).
>>>>>>> e1e5cf84

If you have the `development` flag for `plutarch` turned on - you'll see the trace messages appear in the trace log during script evaluation. When not in development mode - these functions basically do nothing.

# Raising errors

In Plutus Tx, you'd signal validation failure with the [`error`](https://playground.plutus.iohkdev.io/doc/haddock/plutus-tx/html/PlutusTx-Prelude.html#v:error) function. You can do the same in Plutarch using `perror`.

> Jack: PlutusTx

```hs
fails :: Term s (PData :--> PData :--> PData :--> PUnit)
fails = plam $ \_ _ _ -> perror
```

# Delay and Force

Use `pdelay` on a term to create a "delayed term".

```hs
let f = plam (\x -> x) in pdelay (f # phexByteStr 0x41)
```

Compiling and evaluating it yields-

    Program () (Version () 1 0 0) (Delay () (Constant () (Some (ValueOf bytestring "A"))))

The function application is "delayed". It will not be evaluated (and therefore computed) until it is _forced_.

<<<<<<< HEAD
Plutarch level function application is strict. All of your function arguments are evaluated **before** the function is called.

This is often undesirable, and you want to create a delayed term instead that you want to force _only_ when you need to compute it.
=======
Plutarch level function application is strict. All of your function arguments are evaluated **before** the function is called. This is often undesirable, and you want to create a delayed term instead that you want to force *only* when you need to compute it.
>>>>>>> e1e5cf84

You can force a previously delayed expression using pforce-

```hs
pforce $ let f = plam (\x -> x) in pdelay (f # phexByteStr "41")
```

It evaluates to-

    Program () (Version () 1 0 0) (Constant () (Some (ValueOf bytestring "A")))

Delaying the argument to a Plutarch level function, within the function body, is not very useful - since the argument has been evaluated before the function body has been entered! Instead, you'll often notice usage of `pdelay` and `pforce` in Haskell level function arguments to simulate laziness-

```hs
pif' :: Term s (PBool :--> a :--> a :--> a)

-- | Lazy if-then-else.
pif :: Term s PBool -> Term s a -> Term s a -> Term s a
pif cond whenTrue whenFalse = pforce $ pif' # cond # pdelay whenTrue # pdelay whenFalse
```

`pif'` is a direct synonym to the `IfThenElse` Plutus Core builtin function. Of course, it evaluates its arguments strictly but you often want an if-then-else that doesn't evaluate both its branches - only the one for which the condition holds. So, `pif`, as a haskell level function can take in both branches (without any concept of evaluating them), delay them and _then_ apply it to `pif'`. Finally, a `pforce` will force the yielded branch that was previously delayed.

> Jack: Capitalize Haskell.

> Jack: apply _them_ to `pif'`.

> Aside: Be careful of `pforce`ing the same delayed term twice. Unlike Haskell's handling of laziness - where forcing a thunk twice never duplicates computation - UPLC (Untyped Plutus Core) will happily duplicate the computation each time you force it.

Delay and Force will be one of your most useful tools while writing Plutarch. Make sure you get a grip on them!

# Data encoding and Scott encoding

In Plutus Core, there are really two (conflicting) ways to represent non-trivial ADTs- `Constr` data encoding, or Scott encoding. You can (you should!) only use one of these representations for your non-trivial types.

> Aside: What's a "trivial" type? The non-data builtin types! `PInteger`, `PByteString`, `PBuiltinList`, `PBuiltinPair`, and `PMap` (actually just a builtin list of builtin pairs).

`Constr` data is essentially a sum-of-products representation. However, it can only contain other `Data` values (not necessarily just `Constr` data, could be `I` data, `B` data etc.) as its fields. Plutus Core famously lacks the ability to represent functions using this encoding, and thus - `Constr` encoded values simply cannot contain functions.

> Note: You can find out more about the deep details of `Data`/`BuiltinData` at [plutonomicon](https://github.com/Plutonomicon/plutonomicon/blob/main/builtin-data.md).

With that said, `Data` encoding is _ubiquitous_ on the chain. It's the encoding used by the ledger api types, it's the type of the arguments that can be passed to a script on the chain etc. As a result, your datum and redeemers _must_ use data encoding.

> Jack: Capitalize Ledger.

> Jack: Consider 'datums'.

On the opposite (and conflicting) end, is scott encoding. [The internet](https://crypto.stanford.edu/~blynn/compiler/scott.html) can explain scott encoding way better than I can. But I'll be demonstrating scott encoding with an example anyway.

> Jack: Always capitalize Scott, it is a proper noun.

Firstly, what good is scott encoding? Well it doesn't share the limitation of not being able to contain functions! However, you cannot use scott encoded types within, for example, your datums and redeemers.

Briefly, scott encoding is a way to represent data with functions. The scott encoded representation of `Maybe a` would be-

```hs
(a -> b) -> b -> b
```

`Just 42`, for example, would be represented as this function-

```hs
\f _ -> f 42
```

Whereas `Nothing` would be represented as this function-

```hs
\_ n -> n
```

<<<<<<< HEAD
We covered construction. What about usage/deconstruction? That's also just as simple. Let's say you have a function, `foo :: Maybe Integer -> Integer`, it takes in a scott encoded `Maybe Integer`, adds `42` to its `Just` value. If it's `Nothing`, it just returns 0.

> Jack: consider zero or `0`.

=======
We covered construction. What about usage/deconstruction? That's also just as simple. Let's say you have a function, `foo :: Maybe Integer -> Integer`, it takes in a scott encoded `Maybe Integer`, and adds `42` to its `Just` value. If it's `Nothing`, it just returns 0.
>>>>>>> e1e5cf84
```hs
{-# LANGUAGE RankNTypes #-}

import Prelude (Integer, (+))

type Maybe a = forall b. (a -> b) -> b -> b

just :: a -> Maybe a
just x = \f _ -> f x

nothing :: Maybe a
nothing = \_ n -> n

foo :: Maybe Integer -> Integer
foo mb = mb (\x -> x + 42) 0
```
<<<<<<< HEAD

How does that work? Recall that `mb` is really just a function. Here's what the application of `f` would work like-

=======
How does that work? Recall that `mb` is really just a function. Here's how the application of `f` would work-
>>>>>>> e1e5cf84
```hs
foo (just 1)
foo (\f _ -> f 1)
(\f _ -> f 1) (\x -> x + 42) 0
(\x -> x + 42) 1
43
```

```hs
foo nothing
foo (\_ n -> n)
(\_ n -> n) (\x -> x + 42) 0
0
```
<<<<<<< HEAD

How cool is that?
=======
Neat!
>>>>>>> e1e5cf84

This is the same recipe followed in the implementation of `PMaybe`. See its [PlutusType impl](./TYPECLASSES.md#plutustype-pcon-and-pmatch)!

# Unsafe functions

There are internal functions such as `punsafeCoerce`, `punsafeConstant` etc. that give you terms without their specific type. These **should not** be used by Plutarch users. It is the duty of the user of these unsafe functions to get the type right - and it is very easy to get the type wrong. You can easily make the type system believe you're creating a `Term s PInteger`, when in reality, you created a function.

Things will go very wrong during script evaluation if you do that kind of thing.

The good thing is that unsafe functions all have explicit indicators through the names, as long as you don't use any `punsafe*` functions - you should be fine!

Of course, these have legitimate use cases. Most often, we use these functions to convert between types that *truly* have the same internal representation in UPLC - but the type system simply isn't expressive enough to infer that.<|MERGE_RESOLUTION|>--- conflicted
+++ resolved
@@ -5,7 +5,6 @@
 <details>
 <summary> Table of Contents </summary>
 
-<<<<<<< HEAD
 -   [Hoisting, metaprogramming,  and fundamentals](#hoisting-metaprogramming--and-fundamentals)
     -   [Hoisting Operators](#hoisting-operators)
 -   [What is the `s`?](#what-is-the-s)
@@ -16,18 +15,6 @@
 -   [Delay and Force](#delay-and-force)
 -   [Data encoding and Scott encoding](#data-encoding-and-scott-encoding)
 -   [Unsafe functions](#unsafe-functions)
-=======
-- [Hoisting, metaprogramming, and fundamentals](#hoisting-metaprogramming-and-fundamentals)
-  - [Hoisting Operators](#hoisting-operators)
-- [What is the `s`?](#what-is-the-s)
-- [eDSL Types in Plutarch](#edsl-types-in-plutarch)
-- [`plet` to avoid work duplication](#plet-to-avoid-work-duplication)
-- [Tracing](#tracing)
-- [Raising errors](#raising-errors)
-- [Delay and Force](#delay-and-force)
-- [Data encoding and Scott encoding](#data-encoding-and-scott-encoding)
-- [Unsafe functions](#unsafe-functions)
->>>>>>> e1e5cf84
 
 </details>
 
@@ -110,17 +97,10 @@
 
 It's used to distinguish between closed and open terms:
 
-<<<<<<< HEAD
 -   Closed term: `type ClosedTerm = forall s. Term s a`
 -   Arbitrary term: `exists s. Term s a`
 -   NB: `(exists s. Term s a) -> b` is isomorphic to
--   `forall s. Term s a → b`
-=======
-- Closed term: `type ClosedTerm = forall s. Term s a`
-- Arbitrary term: `exists s. Term s a`
-- NB: `(exists s. Term s a) -> b` is isomorphic to
-- `forall s. Term s a -> b`
->>>>>>> e1e5cf84
+-   `forall s. Term s a -> b`
 
 # eDSL Types in Plutarch
 
@@ -149,12 +129,7 @@
 Also see: [Don't duplicate work](./TRICKS.md#dont-duplicate-work).
 
 # Tracing
-<<<<<<< HEAD
-
-You can use the functions `ptrace`, `ptraceError`, `ptraceIfFalse`, `ptraceIfTrue` (from `Plutarch.Trace`) for tracing. These behave similarly to the ones you're used to from [PlutusTx](https://playground.plutus.iohkdev.io/doc/haddock/plutus-tx/html/PlutusTx-Trace.html).
-=======
 You can use the functions `ptrace`, `ptraceError`, `ptraceIfFalse`, `ptraceIfTrue` (from `Plutarch.Trace` or `Plutarch.Prelude`) for tracing. These behave similarly to the ones you're used to from [PlutusTx](https://playground.plutus.iohkdev.io/doc/haddock/plutus-tx/html/PlutusTx-Trace.html).
->>>>>>> e1e5cf84
 
 If you have the `development` flag for `plutarch` turned on - you'll see the trace messages appear in the trace log during script evaluation. When not in development mode - these functions basically do nothing.
 
@@ -183,13 +158,7 @@
 
 The function application is "delayed". It will not be evaluated (and therefore computed) until it is _forced_.
 
-<<<<<<< HEAD
-Plutarch level function application is strict. All of your function arguments are evaluated **before** the function is called.
-
-This is often undesirable, and you want to create a delayed term instead that you want to force _only_ when you need to compute it.
-=======
-Plutarch level function application is strict. All of your function arguments are evaluated **before** the function is called. This is often undesirable, and you want to create a delayed term instead that you want to force *only* when you need to compute it.
->>>>>>> e1e5cf84
+Plutarch level function application is strict. All of your function arguments are evaluated **before** the function is called. This is often undesirable, and you want to create a delayed term instead that you want to force _only_ when you need to compute it.
 
 You can force a previously delayed expression using pforce-
 
@@ -261,14 +230,10 @@
 \_ n -> n
 ```
 
-<<<<<<< HEAD
-We covered construction. What about usage/deconstruction? That's also just as simple. Let's say you have a function, `foo :: Maybe Integer -> Integer`, it takes in a scott encoded `Maybe Integer`, adds `42` to its `Just` value. If it's `Nothing`, it just returns 0.
+We covered construction. What about usage/deconstruction? That's also just as simple. Let's say you have a function, `foo :: Maybe Integer -> Integer`, it takes in a scott encoded `Maybe Integer`, and adds `42` to its `Just` value. If it's `Nothing`, it just returns 0.
 
 > Jack: consider zero or `0`.
 
-=======
-We covered construction. What about usage/deconstruction? That's also just as simple. Let's say you have a function, `foo :: Maybe Integer -> Integer`, it takes in a scott encoded `Maybe Integer`, and adds `42` to its `Just` value. If it's `Nothing`, it just returns 0.
->>>>>>> e1e5cf84
 ```hs
 {-# LANGUAGE RankNTypes #-}
 
@@ -285,13 +250,7 @@
 foo :: Maybe Integer -> Integer
 foo mb = mb (\x -> x + 42) 0
 ```
-<<<<<<< HEAD
-
-How does that work? Recall that `mb` is really just a function. Here's what the application of `f` would work like-
-
-=======
 How does that work? Recall that `mb` is really just a function. Here's how the application of `f` would work-
->>>>>>> e1e5cf84
 ```hs
 foo (just 1)
 foo (\f _ -> f 1)
@@ -306,12 +265,7 @@
 (\_ n -> n) (\x -> x + 42) 0
 0
 ```
-<<<<<<< HEAD
-
-How cool is that?
-=======
 Neat!
->>>>>>> e1e5cf84
 
 This is the same recipe followed in the implementation of `PMaybe`. See its [PlutusType impl](./TYPECLASSES.md#plutustype-pcon-and-pmatch)!
 

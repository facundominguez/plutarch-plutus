--- conflicted
+++ resolved
@@ -5,7 +5,6 @@
 <details>
 <summary> Table of Contents </summary>
 
-<<<<<<< HEAD
 -   [Hoisting, metaprogramming,  and fundamentals](#hoisting-metaprogramming--and-fundamentals)
     -   [Hoisting Operators](#hoisting-operators)
 -   [What is the `s`?](#what-is-the-s)
@@ -15,21 +14,9 @@
 -   [Raising errors](#raising-errors)
 -   [Delay and Force](#delay-and-force)
 -   [Data encoding and Scott encoding](#data-encoding-and-scott-encoding)
+    -   [Data encoding](#data-encoding)
+    -   [Scott encoding](#scott-encoding)
 -   [Unsafe functions](#unsafe-functions)
-=======
-- [Hoisting, metaprogramming, and fundamentals](#hoisting-metaprogramming-and-fundamentals)
-  - [Hoisting Operators](#hoisting-operators)
-- [What is the `s`?](#what-is-the-s)
-- [eDSL Types in Plutarch](#edsl-types-in-plutarch)
-- [`plet` to avoid work duplication](#plet-to-avoid-work-duplication)
-- [Tracing](#tracing)
-- [Raising errors](#raising-errors)
-- [Delay and Force](#delay-and-force)
-- [Data encoding and Scott encoding](#data-encoding-and-scott-encoding)
-  - [Data encoding](#data-encoding)
-  - [Scott encoding](#scott-encoding)
-- [Unsafe functions](#unsafe-functions)
->>>>>>> 1a2012f2
 
 </details>
 
@@ -206,12 +193,8 @@
 Delay and Force will be one of your most useful tools while writing Plutarch. Make sure you get a grip on them!
 
 # Data encoding and Scott encoding
-<<<<<<< HEAD
-
-In Plutus Core, there are really two (conflicting) ways to represent non-trivial ADTs- `Constr` data encoding, or Scott encoding. You can (you should!) only use one of these representations for your non-trivial types.
-=======
+
 In Plutus Core, there are really two (conflicting) ways to represent non-trivial ADTs- [`Constr`](https://playground.plutus.iohkdev.io/doc/haddock/plutus-tx/html/PlutusTx.html#t:Data) data encoding, or Scott encoding. You can (you should!) only use one of these representations for your non-trivial types.
->>>>>>> 1a2012f2
 
 > Aside: What's a "trivial" type? The non-data builtin types! `PInteger`, `PByteString`, `PBuiltinList`, `PBuiltinPair`, and `PMap` (actually just a builtin list of builtin pairs). It's important to note that [`Data`](https://playground.plutus.iohkdev.io/doc/haddock/plutus-tx/html/PlutusTx.html#t:Data) (`Constr` or otherwise) is also a builtin type.
 

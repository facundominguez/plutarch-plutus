--- conflicted
+++ resolved
@@ -82,12 +82,9 @@
   exposed-modules:
     Plutarch.Extra
     Plutarch.Extra.Api
-<<<<<<< HEAD
     Plutarch.Extra.ByteString
-=======
     Plutarch.Extra.Interval
     Plutarch.Extra.List
->>>>>>> fcc8ed8f
     Plutarch.Extra.TermCont
 
 -- other-modules:
{-# LANGUAGE AllowAmbiguousTypes #-}

-- | TermCont-related adapters for Plutarch functions.
module Plutarch.Extra.TermCont (
  pletC,
  pmatchC,
<<<<<<< HEAD
=======
  pletFieldsC,
  ptraceC,
  pguardC,
  pguardC',
>>>>>>> fcc8ed8f
  ptryFromC,
) where

import Plutarch.DataRepr (HRec, PDataFields, PFields)
import Plutarch.DataRepr.Internal.Field (
  BindFields,
  Bindings,
  BoundTerms,
 )
import Plutarch.Prelude
<<<<<<< HEAD
import Plutarch.Reducible (Reducible (Reduce))
import Plutarch.TryFrom (PTryFrom (PTryFromExcess), ptryFrom)
=======
import Plutarch.Reducible (Reduce)
import Plutarch.TryFrom (PTryFromExcess)
>>>>>>> fcc8ed8f

-- | Like `plet` but works in a `TermCont` monad
pletC :: Term s a -> TermCont s (Term s a)
pletC = tcont . plet

-- | Like `pmatch` but works in a `TermCont` monad
<<<<<<< HEAD
pmatchC :: PMatch a => Term s a -> TermCont s (a s)
pmatchC = tcont . pmatch

-- | Like `ptryFrom` but works in a `TermCont` monad
ptryFromC :: forall b a s. PTryFrom a b => Term s a -> TermCont s (Term s b, Reduce (PTryFromExcess a b s))
=======
pmatchC :: PlutusType a => Term s a -> TermCont s (a s)
pmatchC = tcont . pmatch

-- | Like `pletFields` but works in a `TermCont` monad.
pletFieldsC ::
  forall fs a s b ps bs.
  ( PDataFields a
  , ps ~ PFields a
  , bs ~ Bindings ps fs
  , BindFields ps bs
  ) =>
  Term s a ->
  TermCont @b s (HRec (BoundTerms ps bs s))
pletFieldsC x = tcont $ pletFields @fs x

{- | Like `ptrace` but works in a `TermCont` monad.

=== Example ===

@
foo :: Term s PUnit
foo = unTermCont $ do
  ptraceC "returning unit!"
  pure $ pconstant ()
@
-}
ptraceC :: Term s PString -> TermCont s ()
ptraceC s = tcont $ \f -> ptrace s (f ())

{- | Trace a message and raise error if 'cond' is false. Otherwise, continue.

=== Example ===

@
onlyAllow42 :: Term s (PInteger :--> PUnit)
onlyAllow42 = plam $ \i -> unTermCont $ do
  pguardC "expected 42" $ i #== 42
  pure $ pconstant ()
@
-}
pguardC :: Term s PString -> Term s PBool -> TermCont s ()
pguardC s cond = tcont $ \f -> pif cond (f ()) $ ptraceError s

{- | Stop computation and return given term if 'cond' is false. Otherwise, continue.

=== Example ===

@
is42 :: Term s (PInteger :--> PBool)
is42 = plam $ \i -> unTermCont $ do
  pguardC "expected 42" (pconstant False) $ i #== 42
  pure $ pconstant True
@
-}
pguardC' :: Term s a -> Term s PBool -> TermCont @a s ()
pguardC' r cond = tcont $ \f -> pif cond (f ()) r

-- | 'TermCont' producing version of 'ptryFrom'.
ptryFromC :: forall b r a s. PTryFrom a b => Term s a -> TermCont @r s (Term s b, Reduce (PTryFromExcess a b s))
>>>>>>> fcc8ed8f
ptryFromC = tcont . ptryFrom<|MERGE_RESOLUTION|>--- conflicted
+++ resolved
@@ -4,13 +4,10 @@
 module Plutarch.Extra.TermCont (
   pletC,
   pmatchC,
-<<<<<<< HEAD
-=======
   pletFieldsC,
   ptraceC,
   pguardC,
   pguardC',
->>>>>>> fcc8ed8f
   ptryFromC,
 ) where
 
@@ -21,26 +18,14 @@
   BoundTerms,
  )
 import Plutarch.Prelude
-<<<<<<< HEAD
-import Plutarch.Reducible (Reducible (Reduce))
-import Plutarch.TryFrom (PTryFrom (PTryFromExcess), ptryFrom)
-=======
 import Plutarch.Reducible (Reduce)
-import Plutarch.TryFrom (PTryFromExcess)
->>>>>>> fcc8ed8f
+import Plutarch.TryFrom (PTryFrom (PTryFromExcess))
 
 -- | Like `plet` but works in a `TermCont` monad
 pletC :: Term s a -> TermCont s (Term s a)
 pletC = tcont . plet
 
 -- | Like `pmatch` but works in a `TermCont` monad
-<<<<<<< HEAD
-pmatchC :: PMatch a => Term s a -> TermCont s (a s)
-pmatchC = tcont . pmatch
-
--- | Like `ptryFrom` but works in a `TermCont` monad
-ptryFromC :: forall b a s. PTryFrom a b => Term s a -> TermCont s (Term s b, Reduce (PTryFromExcess a b s))
-=======
 pmatchC :: PlutusType a => Term s a -> TermCont s (a s)
 pmatchC = tcont . pmatch
 
@@ -100,5 +85,4 @@
 
 -- | 'TermCont' producing version of 'ptryFrom'.
 ptryFromC :: forall b r a s. PTryFrom a b => Term s a -> TermCont @r s (Term s b, Reduce (PTryFromExcess a b s))
->>>>>>> fcc8ed8f
 ptryFromC = tcont . ptryFrom
module Plutarch (
<<<<<<< HEAD
  (:-->),
  ClosedTerm,
  compile,
  Dig,
  hashTerm,
  papp,
  pdelay,
  PDelayed,
  perror,
  pforce,
  phoistAcyclic,
  plam',
  plet,
  Term,
  S,
  PType,
  PlutusType (..),
  prettyTerm,
  printTerm,
  printScript,
  (#$),
  (#),
  pinl,
  PCon (..),
  PMatch (..),
  pto,
  pfix,
  POpaque (..),
  popaque,
  plam,
  DerivePNewtype (DerivePNewtype),
=======
  (PI.:-->),
  PI.ClosedTerm,
  PI.compile,
  PI.Dig,
  PI.hashTerm,
  PI.papp,
  PI.pdelay,
  PI.PDelayed,
  PI.perror,
  PI.pforce,
  PI.phoistAcyclic,
  PI.plet,
  PI.Term,
  PI.S,
  PI.PType,
  PP.PlutusType,
  PP.PInner,
  PP.pcon,
  PP.pmatch,
  PP.PCon,
  PP.PMatch,
  PO.printTerm,
  PO.printScript,
  (PL.#$),
  (PL.#),
  PL.pinl,
  PO.pto,
  PO.pfix,
  PO.POpaque (PO.POpaque),
  PO.popaque,
  PL.plam,
>>>>>>> e071cc73
  PT.TermCont (TermCont),
  PT.hashOpenTerm,
  PT.runTermCont,
  PT.unTermCont,
  PI.Config (Config, tracingMode),
  PI.TracingMode (NoTracing, DoTracing, DetTracing),
  PI.pgetConfig,
  PQ.PForall (PForall),
  PQ.PSome (PSome),
  PS.PScottEncoded (PScottEncoded),
  PS.PlutusTypeScott,
  PN.PlutusTypeNewtype,
  PP.DerivePlutusType,
  PP.DPTStrat,
  PP.PCovariant,
  PP.PCovariant',
  PP.PContravariant,
  PP.PContravariant',
  PP.PVariant,
  PP.PVariant',
) where

<<<<<<< HEAD
import Plutarch.Internal.Other
import Plutarch.Pretty (prettyTerm)
=======
import qualified Plutarch.Internal as PI
import qualified Plutarch.Internal.Newtype as PN
import qualified Plutarch.Internal.Other as PO
import qualified Plutarch.Internal.PLam as PL
import qualified Plutarch.Internal.PlutusType as PP
import qualified Plutarch.Internal.Quantification as PQ
import qualified Plutarch.Internal.ScottEncoding as PS
import Plutarch.Num ()
>>>>>>> e071cc73
import qualified Plutarch.TermCont as PT

-- import orphan instances
import Prelude ()<|MERGE_RESOLUTION|>--- conflicted
+++ resolved
@@ -1,37 +1,4 @@
 module Plutarch (
-<<<<<<< HEAD
-  (:-->),
-  ClosedTerm,
-  compile,
-  Dig,
-  hashTerm,
-  papp,
-  pdelay,
-  PDelayed,
-  perror,
-  pforce,
-  phoistAcyclic,
-  plam',
-  plet,
-  Term,
-  S,
-  PType,
-  PlutusType (..),
-  prettyTerm,
-  printTerm,
-  printScript,
-  (#$),
-  (#),
-  pinl,
-  PCon (..),
-  PMatch (..),
-  pto,
-  pfix,
-  POpaque (..),
-  popaque,
-  plam,
-  DerivePNewtype (DerivePNewtype),
-=======
   (PI.:-->),
   PI.ClosedTerm,
   PI.compile,
@@ -53,6 +20,8 @@
   PP.pmatch,
   PP.PCon,
   PP.PMatch,
+  PPR.prettyTerm,
+  PPR.prettyScript,
   PO.printTerm,
   PO.printScript,
   (PL.#$),
@@ -63,7 +32,6 @@
   PO.POpaque (PO.POpaque),
   PO.popaque,
   PL.plam,
->>>>>>> e071cc73
   PT.TermCont (TermCont),
   PT.hashOpenTerm,
   PT.runTermCont,
@@ -86,10 +54,6 @@
   PP.PVariant',
 ) where
 
-<<<<<<< HEAD
-import Plutarch.Internal.Other
-import Plutarch.Pretty (prettyTerm)
-=======
 import qualified Plutarch.Internal as PI
 import qualified Plutarch.Internal.Newtype as PN
 import qualified Plutarch.Internal.Other as PO
@@ -97,8 +61,8 @@
 import qualified Plutarch.Internal.PlutusType as PP
 import qualified Plutarch.Internal.Quantification as PQ
 import qualified Plutarch.Internal.ScottEncoding as PS
+import qualified Plutarch.Pretty as PPR
 import Plutarch.Num ()
->>>>>>> e071cc73
 import qualified Plutarch.TermCont as PT
 
 -- import orphan instances

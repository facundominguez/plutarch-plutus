# Revision history for plutarch

# Unreleased

- Added `PEq` superclass constraint to `POrd`

  Included by [#326](https://github.com/Plutonomicon/plutarch/pull/326)

- Added module `Plutarch.Show` with the `PShow` type class, as well as functions `pshow` and `ptraceShowId`.

  Started by [#352](https://github.com/Plutonomicon/plutarch/pull/352)

- Add `puncons` and `ptryUncons` functions for deconstructing list.

  Started by: [#333](https://github.com/Plutonomicon/plutarch/pull/333)

- Add generic deriving for `PEq`

  Started by [#335](https://github.com/Plutonomicon/plutarch/pull/335)
- `Plutarch.Prelude` and `Plutarch.List` now export pfind, pelemAt, preverse and pcheckSroted.

	Started by: [#306](https://github.com/Plutonomicon/plutarch/pull/306)

- Added module `Plutarch.FFI` for interoperability with PlutusTx.

- Added `DerivePConstantViaBuiltin`, deprecating `DerivePConstantViaNewtype`.

- `TermCont`: Parametrize by result type; add `MonadFail` instance; etc.

  Also, export from `Plutarch.TermCont`, and then from `Plutarch.Prelude` (TermCont is no longer exported by `Plutarch.Internal`).

  Started by: [#226](https://github.com/Plutonomicon/plutarch/pull/226)

- Add `PlutusType` generic deriving support for data encoded Plutarch types, via `PIsDataRepr` and `PIsDataReprInstances`.

  All existing ledger api types now have `PlutusType` instances - not just `PMatch`.

  Started by: [#250](https://github.com/Plutonomicon/plutarch/pull/250)

- Add `PDataRecord` construction utilities, necessary for full usage of data encoded `PlutusType` instances.

  In particular, you can build `PDataRecord`s with `pdcons` and `pdnil` - refer to the guide for more info.

  `pdcons` and `pdnil` are also exported from `Plutarch.Prelude`.

  Also add `PlutusType` instance for `PDataRecord`.

  Module: `Plutarch.DataRepr.Internal`

  Started by: [#250](https://github.com/Plutonomicon/plutarch/pull/250)

- Export `PLabeledType ((:=))` from `Plutarch.Prelude`.

  Added by: [#250](https://github.com/Plutonomicon/plutarch/pull/250)

- Add `pconstantData` - an efficient way of building data encoded constants directly.

  This is semantically equivalent to `pdata . pconstant` but does not do any extra builtin function call.

  Module: `Plutarch.Builtin`

  Added by: [#251](https://github.com/Plutonomicon/plutarch/pull/251)

- Added APIs for constructing, compiling, serialising & hashing Plutarch scripts.

  Type synonyms for Plutarch-typed scripts `PValidator`,`PMintingPolicy` & `PStakeValidator`.

  `mkValidator`, `mkStakeValidator` & `mkMintingPolicy` functions, for creating Plutus API compatible scripts.

  `validatorHash`, `mintingPolicySymbol` & `stakeValidatorHash` to obtain script hashes.

  Module: `Plutarch.V1.Api`

  See: `Plutarch.ScriptsSpec` in `plutarch-test` for usage examples.

  Added by: [#267](https://github.com/Plutonomicon/plutarch/pull/267)
- Add `PTuple` construction and related utilities.

  Module: `Plutarch.Api.V1.Tuple`

  Added by: [#255](https://github.com/Plutonomicon/plutarch/pull/255)

- Add `PIsData` instances for `PUnit` and `PBuiltinPair (PAsData a) (PAsData b)`.

  It's helpful to mentally note that `PTuple a b`, `PAsData (PTuple a b)` and `PBuiltinPair (PAsData a) (PAsData b)` all have the exact same underlying representation. See `Plutarch.Api.V1.Tuple` for no-op conversion functions.

  Module: `Plutarch.Builtin`

  Added by: [#255](https://github.com/Plutonomicon/plutarch/pull/255)

- Add implicit `pfromData` for `hrecField` and the record dot. Add implicit `pfromData` for `pfield`.

  Module: `Plutarch.DataRepr`

  Added by: [#235](https://github.com/Plutonomicon/plutarch/pull/270)

- Add `Plutarch.Test` for testing Plutarch code with goldens for UPLC printing and Plutus benchmarks.

- Add Conversion types `PTryFrom`, `PMaybeFrom` and `PFrom`

  Module: `Plutarch.TryFrom`

  Added by: [#326](https://github.com/Plutonomicon/plutarch/pull/326)

- `plutarch-extra`: Add a new directory scaffold "`plutarch-extra`" which will be home to everything too specific to not be in the
  main Plutarch repo. Also refactored the test library.

  Directory: `plutarch-extra`

  Added by: [#329](https://github.com/Plutonomicon/plutarch/pull/329)

- `plutarch-extra` export merged Prelude

  Module: `Plutarch.PPrelude`

  Added by: [#356](https://github.com/Plutonomicon/plutarch/pull/356)

- Add `PConstant` instance for `Maybe`, with corresponding `PLift` instance for `PMaybeData`.

  Added by: [#371](https://github.com/Plutonomicon/plutarch/pull/371)

- Add `POrd` and `PEq` derivation for data encoded types via `PIsDataReprInstances`.

  Added by: [#371](https://github.com/Plutonomicon/plutarch/pull/371)

<<<<<<< HEAD
- Add `PlutusType` instance for `PDataSum`. `PDataSum` can now be hand-constructed.

  Added by: [#345](https://github.com/Plutonomicon/plutarch/pull/345)
=======
- Rename `PConstant` (the typeclass) to `PConstantDecl`. `PConstant` is now a type alias with extra constraints for better type checking.

  Add `PLiftData` and `PConstantData` type aliases.

  Added by: [#354](https://github.com/Plutonomicon/plutarch/pull/354)
>>>>>>> 66fa3f60

# 1.1.0

- General repository changes.
  - The Plutarch repo has moved to GHC 9.2.1. Projects using GHC 8.10.7 should still be able to depend on Plutarch. There is CI in place to ensure compatibility.

    Relevant PR: [#86](https://github.com/Plutonomicon/plutarch/pull/86)

    CI added by: [#188](https://github.com/Plutonomicon/plutarch/pull/188)
  - Major nix updates.

    Started by: [#75](https://github.com/Plutonomicon/plutarch/pull/75)
  - Benchmarks and perf diffing on PRs to keep track of performance regressions.

    Worked on through:
    * [#102](https://github.com/Plutonomicon/plutarch/pull/102)
    * [#144](https://github.com/Plutonomicon/plutarch/pull/144)
    * [#146](https://github.com/Plutonomicon/plutarch/pull/146)
    * [#164](https://github.com/Plutonomicon/plutarch/pull/164)
    * [#167](https://github.com/Plutonomicon/plutarch/pull/167)
    * [#178](https://github.com/Plutonomicon/plutarch/pull/178)

- Significantly improve `plam` type inference - works seamlessly now (!!!)

  Worked on through:
  * [#29](https://github.com/Plutonomicon/plutarch/pull/29)
  * [#149](https://github.com/Plutonomicon/plutarch/pull/149)
  * [#162](https://github.com/Plutonomicon/plutarch/pull/162)
  * [#168](https://github.com/Plutonomicon/plutarch/pull/168)
  * [#170](https://github.com/Plutonomicon/plutarch/pull/170)

  Relevant issue: [#2](https://github.com/Plutonomicon/plutarch/issues/2)
- Many, many optimizations on generated code.

  Worked on through:
  * [#34](https://github.com/Plutonomicon/plutarch/pull/34)
  * [#37](https://github.com/Plutonomicon/plutarch/pull/37)
  * [#42](https://github.com/Plutonomicon/plutarch/pull/42)
  * [#44](https://github.com/Plutonomicon/plutarch/pull/44)
- Add haddocks and examples to many functions

  Started by: [#49](https://github.com/Plutonomicon/plutarch/pull/49)
- Add many new utility functions, instances, and builtin function synonyms.

  <details>
  <summary> Breakdown of additions </summary>

  - Boolean utilities:- `pnot`, `#&&`/`pand`/`pand'`, `#||`/`por`/`por'`

    Module: `Plutarch.Bool`

    Added in: [#30](https://github.com/Plutonomicon/plutarch/pull/30)
  - ByteString utilities:- `pconsBS`, `psliceBS`, `plengthBS`, `pindexBS`

    Module: `Plutarch.ByteString`

    Added in: [#30](https://github.com/Plutonomicon/plutarch/pull/30)
  - Cryptographic hashing utilities:- `psha2_256`, `psha3_256`, `pblake2b_256`, `pverifySignature`

    Module: `Plutarch.Crypto`

    Added in: [#30](https://github.com/Plutonomicon/plutarch/pull/30)
  - `PEq`, `POrd`, `Semigroup`, and `Monoid` instances for `PUnit`

    Module: `Plutarch.Unit`

    Added in: [#30](https://github.com/Plutonomicon/plutarch/pull/30)
  - UTF-8 encode/decode functions:- `pencodeUtf8`, `pdecodeUtf8`

    Module: `Plutarch.String`

    Added in: [#30](https://github.com/Plutonomicon/plutarch/pull/30)
  - `PIntegral` typeclass

    Module: `Plutarch.Integer`

    Added in: [#30](https://github.com/Plutonomicon/plutarch/pull/30)
  - `PIntegral` instance for `PInteger`

    Module: `Plutarch.Integer`

    Added in: [#30](https://github.com/Plutonomicon/plutarch/pull/30)
  - `PEq` instance for `PData` and `PAsData`

    Module: `Plutarch.Builtin`

    Added in: [#38](https://github.com/Plutonomicon/plutarch/pull/38)
  - Tracing functions:- `ptrace`, `ptraceIfFalse`, `ptraceIfTrue`, `ptraceError`

    Module: `Plutarch.Trace`

    Added in: [#39](https://github.com/Plutonomicon/plutarch/pull/39)
  - Builtin pair construction utility:- `ppairDataBuiltin `

    Module: `Plutarch.Builtin`

    Added in: [#50](https://github.com/Plutonomicon/plutarch/pull/50)
  - *Loads* of awesome list utilities thanks to [#63](https://github.com/Plutonomicon/plutarch/pull/63)!

    Module: `Plutarch.List`
  - `PIsData` instance for `PBool`

    Module: `Plutarch.Builtin`

    Added in: [#110](https://github.com/Plutonomicon/plutarch/pull/110)

  </details>
- Add `PIsData` for conversion between normal builtin types and their `Data` representation.

  Initially added in: [#31](https://github.com/Plutonomicon/plutarch/pull/31)
- Add `PAsData` for preserving more type information regarding `Data` encoded values.

  Initially added in: [#31](https://github.com/Plutonomicon/plutarch/pull/31)
- Add `PDataRepr` and related machinery to ergonomically work with `Constr` encoded data.

  There are also **generic derivers** (!!) to implement the related typeclasses for custom data types.

  Module: `Plutarch.DataRepr`

  Worked on through
  * [#31](https://github.com/Plutonomicon/plutarch/pull/31)
  * [#169](https://github.com/Plutonomicon/plutarch/pull/169)
  * [#173](https://github.com/Plutonomicon/plutarch/pull/173)
  * [#176](https://github.com/Plutonomicon/plutarch/pull/176)
  * [#171](https://github.com/Plutonomicon/plutarch/pull/171)
  * [#185](https://github.com/Plutonomicon/plutarch/pull/185)
- Add `PLift` and `PConstant` - enabling conversion between Plutarch terms and Haskell types.

  This comes with convenient derivers. See the relevant section on the guide.

  Module: `Plutarch.Lift`; another deriver within `Plutarch.DataRepr.Internal`

  Worked on through
  * [#62](https://github.com/Plutonomicon/plutarch/pull/62)
  * [#109](https://github.com/Plutonomicon/plutarch/pull/109)
  * [#130](https://github.com/Plutonomicon/plutarch/pull/130)
- Deprecate `punsafeConstant`. Use `pconstant` instead!
- Add `PIsList` & `PList` + instances for `PBuiltinList` - ergonomic list functions for all!

  Module: `Plutarch.List`; another instance in `Plutarch.Builtin`

  Added in: [#63](https://github.com/Plutonomicon/plutarch/pull/63)
- Mutually recursive data types, scott encoded records and more provided by `Plutarch.Rec`!

  Module: `Plutarch.Rec`

  Worked on through:
  * [#60](https://github.com/Plutonomicon/plutarch/pull/60)
  * [#114](https://github.com/Plutonomicon/plutarch/pull/114)
  * [#125](https://github.com/Plutonomicon/plutarch/pull/125)
  * [#175](https://github.com/Plutonomicon/plutarch/pull/175)
- The Plutus V1 ledger api types implemented in Plutarch!

  Module: `Plutarch.Api.V1`

  Worked on through:
  * [#66](https://github.com/Plutonomicon/plutarch/pull/66)
  * [#130](https://github.com/Plutonomicon/plutarch/pull/130)
  * [#151](https://github.com/Plutonomicon/plutarch/pull/151)
  * [#161](https://github.com/Plutonomicon/plutarch/pull/161)
  * [#163](https://github.com/Plutonomicon/plutarch/pull/163)
  * [#173](https://github.com/Plutonomicon/plutarch/pull/173)
- Implement Plutarch rational type.

  Module: `Plutarch.Rational`

  Added in: [#89](https://github.com/Plutonomicon/plutarch/pull/89)
- The `s` in `Term s _` has a fixed kind now. `data S`, `s :: S`

  Module: `Plutarch.Internal`

  Added in: [#115](https://github.com/Plutonomicon/plutarch/pull/115/files)
- Add `PType`, a synonym to `S -> Type` - i.e the kind of Plutarch types. In particular, the kind of the 3rd type parameter of `Term`.

  Module: `Plutarch.Internal`

  Added in: [#115](https://github.com/Plutonomicon/plutarch/pull/115/files)
- Convenient do syntax with `QualifiedDo` (!!!)

  Module: `Plutarch.Monadic`

  Added in: [#119](https://github.com/Plutonomicon/plutarch/pull/119)
- Add `DerivePNewtype` to derive common typeclasses for Plutarch newtypes.

  Module: `Plutarch`; `Plutarch.Builtin`; `Plutarch.Bool`; `Plutarch.Integer`

  Added in: [#151](https://github.com/Plutonomicon/plutarch/pull/151)
- A whole lot more exports from `Plutarch.Prelude`

  Module: `Plutarch.Prelude`

  Added in: [#181](https://github.com/Plutonomicon/plutarch/pull/181)
- Move out `punsafe*` functions from `Plutarch` and into `Plutarch.Unsafe`.
- Add generic deriving for `PlutusType` with scott encoding representation.

  Added in: [#189](https://github.com/Plutonomicon/plutarch/pull/189)

Thanks to:
- @blamario
- @emiflake
- @Geometer1729
- @kozross
- @L-as
- @MatthewCroughan
- @sergesku
- @srid
- @t1lde
- @TotallyNotChase

# 1.0.0

Somewhat stable release<|MERGE_RESOLUTION|>--- conflicted
+++ resolved
@@ -123,17 +123,15 @@
 
   Added by: [#371](https://github.com/Plutonomicon/plutarch/pull/371)
 
-<<<<<<< HEAD
+- Rename `PConstant` (the typeclass) to `PConstantDecl`. `PConstant` is now a type alias with extra constraints for better type checking.
+
+  Add `PLiftData` and `PConstantData` type aliases.
+
+  Added by: [#354](https://github.com/Plutonomicon/plutarch/pull/354)
+
 - Add `PlutusType` instance for `PDataSum`. `PDataSum` can now be hand-constructed.
 
   Added by: [#345](https://github.com/Plutonomicon/plutarch/pull/345)
-=======
-- Rename `PConstant` (the typeclass) to `PConstantDecl`. `PConstant` is now a type alias with extra constraints for better type checking.
-
-  Add `PLiftData` and `PConstantData` type aliases.
-
-  Added by: [#354](https://github.com/Plutonomicon/plutarch/pull/354)
->>>>>>> 66fa3f60
 
 # 1.1.0
 

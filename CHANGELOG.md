--- conflicted
+++ resolved
@@ -2,11 +2,7 @@
 
 # Unreleased
 
-<<<<<<< HEAD
-- Add `pshow` and `ptraceShowId`
-=======
 - Added module `Plutarch.Show` with the `PShow` type class, as well as functions `pshow` and `ptraceShowId`.
->>>>>>> fe43e71f
 
   Started by [#352](https://github.com/Plutonomicon/plutarch/pull/352)
 

--- conflicted
+++ resolved
@@ -107,7 +107,10 @@
   type: exitcode-stdio-1.0
   main-is: Main.hs
   hs-source-dirs: examples
-  other-modules:
+  other-modules: 
+    Examples.PlutusType
+    Utils
+    Examples.Recursion
   build-depends:
     , base
     , bytestring
@@ -116,9 +119,5 @@
     , tasty-hunit
     , plutus-ledger-api
     , plutus-core
-<<<<<<< HEAD
-    , flat
-=======
     , aeson
->>>>>>> 5d30019b
     , plutus-tx
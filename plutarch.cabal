cabal-version:      2.4
name:               plutarch
version:            1.0.0

author: Las Safin <me@las.rs>
license: MIT

extra-source-files: README.md

flag development
  description: Enable tracing functions within plutarch.
  manual: True
  default: False

common c
  default-language: Haskell2010
  default-extensions:
    DataKinds
    DeriveAnyClass
    DerivingStrategies
    LambdaCase
    TypeFamilies
    OverloadedStrings
    PartialTypeSignatures
    ViewPatterns
    -- poor man's GHC2021
    BangPatterns
    BinaryLiterals
    ConstrainedClassMethods
    ConstraintKinds
    DeriveDataTypeable
    DeriveFoldable
    DeriveFunctor
    DeriveGeneric
    DeriveLift
    DeriveTraversable
    DoAndIfThenElse
    EmptyCase
    EmptyDataDecls
    EmptyDataDeriving
    ExistentialQuantification
    ExplicitForAll
    FlexibleContexts
    FlexibleInstances
    ForeignFunctionInterface
    GADTSyntax
    GeneralisedNewtypeDeriving
    HexFloatLiterals
    ImplicitPrelude
    ImportQualifiedPost
    InstanceSigs
    KindSignatures
    MonomorphismRestriction
    MultiParamTypeClasses
    NamedFieldPuns
    NamedWildCards
    NumericUnderscores
    PatternGuards
    PolyKinds
    PostfixOperators
    RankNTypes
    RelaxedPolyRec
    ScopedTypeVariables
    StandaloneDeriving
    StandaloneKindSignatures
    StarIsType
    TraditionalRecordSyntax
    TupleSections
    TypeApplications
    TypeOperators
    TypeSynonymInstances
  ghc-options:
    -Wall -Wcompat -Wincomplete-uni-patterns -Wno-partial-type-signatures
    -Wmissing-export-lists -Werror -Wincomplete-record-updates
    -Wmissing-deriving-strategies -Wno-name-shadowing

library
  import: c
  exposed-modules:
    Plutarch.Evaluate
    Plutarch.Internal
    Plutarch
    Plutarch.Prelude
    Plutarch.Pair
    Plutarch.Rational
    Plutarch.Either
    Plutarch.Integer
    Plutarch.Bool
    Plutarch.String
    Plutarch.ByteString
    Plutarch.Builtin
    Plutarch.DataRepr
    Plutarch.ScriptContext
    Plutarch.Maybe
    Plutarch.Unit
    Plutarch.Crypto
    Plutarch.Trace
  build-depends:
    , base
    , plutus-core
    , plutus-ledger-api
    , text
    , hashable
    , bytestring
    , containers
    , cryptonite
    , plutus-tx
    , mtl
    , flat

  if flag(development)
    cpp-options: -DDevelopment

test-suite examples
  import: c
  type: exitcode-stdio-1.0
  main-is: Main.hs
  hs-source-dirs: examples
<<<<<<< HEAD
  other-modules:
    Plutarch.Spec.Tracing
=======
  other-modules: 
    Examples.PlutusType
    Utils
    Examples.Recursion
>>>>>>> d6d40bd9
  build-depends:
    , base
    , bytestring
    , text
    , plutarch
    , tasty
    , tasty-hunit
    , plutus-ledger-api
    , plutus-core
    , aeson
    , plutus-tx

  if flag(development)
    cpp-options: -DDevelopment<|MERGE_RESOLUTION|>--- conflicted
+++ resolved
@@ -116,15 +116,11 @@
   type: exitcode-stdio-1.0
   main-is: Main.hs
   hs-source-dirs: examples
-<<<<<<< HEAD
-  other-modules:
+  other-modules: 
     Plutarch.Spec.Tracing
-=======
-  other-modules: 
     Examples.PlutusType
     Utils
     Examples.Recursion
->>>>>>> d6d40bd9
   build-depends:
     , base
     , bytestring

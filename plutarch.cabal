--- conflicted
+++ resolved
@@ -143,15 +143,12 @@
     , plutus-core
     , plutus-ledger-api
     , plutus-tx
-<<<<<<< HEAD
-    --, shrinker
-=======
     , rank2classes       >=1.4.4
     , shrinker
     , tasty
     , tasty-hunit
     , text
->>>>>>> 0ece96c2
+    --, shrinker
 
   if flag(development)
     cpp-options: -DDevelopment